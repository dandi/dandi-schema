--- conflicted
+++ resolved
@@ -29,11 +29,8 @@
 python_requires = >=3.9
 install_requires =
     jsonschema[format]
-<<<<<<< HEAD
+    packaging>=14.0
     pydantic-settings
-=======
-    packaging>=14.0
->>>>>>> f1c93703
     pydantic[email] ~= 2.4
     requests
     zarr_checksum
