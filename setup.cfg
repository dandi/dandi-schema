--- conflicted
+++ resolved
@@ -70,12 +70,9 @@
     coverage
     pytest
     pytest-cov
-<<<<<<< HEAD
     pytest-mock
     requests ~= 2.20
-=======
     responses
->>>>>>> d375b2b0
 all =
     #%(doc)s
     %(extensions)s
