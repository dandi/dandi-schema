name: Test against dandi-cli

on:
  push:
    branches:
      - master
  pull_request:
  schedule:
    - cron: '0 6 * * *'

jobs:
  test-dandi-cli:
    runs-on: ${{ matrix.os }}
    env:
      NO_ET: 1
      DANDI_ALLOW_LOCALHOST_URLS: 1
      DANDI_TESTS_PULL_DOCKER_COMPOSE: 0
    strategy:
      fail-fast: false
      matrix:
        os:
          - windows-latest
          - ubuntu-latest
          - macos-latest
        python:
          # Use the only Python which is ATM also used by dandi-api
          # - '3.10'
          - '3.11'
          # - '3.12'
        version:
          - master
          - release
        mode:
          - normal
        vendored_dandiapi:
          # Allow vendor information for the dandi-api instance to default to
          #   the default values specified in
          #   dandi/tests/data/dandiarchive-docker/docker-compose.yml of the dandi-cli
          #   repo.
          - default
        include:
          - os: ubuntu-latest
            python: "3.10"
            mode: dandi-devel
            version: master
          - os: ubuntu-latest
            python: "3.10"
            mode: dandi-devel
            version: release
<<<<<<< HEAD
          - os: ubuntu-latest
            python: 3.11
            mode: normal
            version: master
            vendored_dandiapi: ember-dandi
            instance_name: EMBER-DANDI
            instance_identifier: 'RRID:SCR_026700'
            doi_prefix: '10.82754'
          - os: ubuntu-latest
            python: 3.11
            mode: normal
            version: release
            vendored_dandiapi: ember-dandi
            instance_name: EMBER-DANDI
            instance_identifier: 'RRID:SCR_026700'
            doi_prefix: '10.82754'
        exclude:
          # Temporarily disabled due to h5py/hdf5 dependency issue
          # See <https://github.com/dandi/dandi-cli/pull/315>
          - os: windows-latest
            python: 3.9
=======
>>>>>>> 58ccbca3
    steps:
      - name: Set up Python ${{ matrix.python }}
        uses: actions/setup-python@v6
        with:
          python-version: ${{ matrix.python }}

      - name: Update pip & install wheel
        run: python -m pip install --upgrade pip wheel

      - name: Install hdf5 (Ubuntu)
        if: matrix.python == '3.10' && startsWith(matrix.os, 'ubuntu')
        run: sudo apt-get update && sudo apt-get install -y libhdf5-dev

      - name: Install hdf5 (macOS)
        if: matrix.python == '3.10' && startsWith(matrix.os, 'macos')
        run: |
          brew install hdf5@1.8
          brew link hdf5@1.8

      - name: Install master branch of dandi
        if: ${{ matrix.version == 'master' }}
        run: pip install "dandi[test,extras] @ git+https://github.com/dandi/dandi-cli.git"

      - name: Install latest release of dandi
        if: ${{ matrix.version == 'release' }}
        run: pip install "dandi[test,extras]"

      - name: Set DANDI_DEVEL=1
        if: matrix.mode == 'dandi-devel'
        run: echo DANDI_DEVEL=1 >> "$GITHUB_ENV"

      - name: Check out dandischema
        uses: actions/checkout@v6
        with:
          # Fetch all commits so that versioningit will return something
          # compatible with semantic-version
          fetch-depth: 0
          path: dandischema

      - name: Install dandischema
        run: pip install .
        working-directory: dandischema

      - name: Build dandi-api image with this version of dandischema
        if: startsWith(matrix.os, 'ubuntu')
        run: |
          docker build \
            -t dandiarchive/dandiarchive-api \
            -f tools/api-with-schema.Dockerfile \
            .
        working-directory: dandischema

      # Set only if matrix.instance_name is defined
      - name: Set DANDI_TESTS_INSTANCE_NAME
        if: ${{ matrix.instance_name }}
        run: echo "DANDI_TESTS_INSTANCE_NAME=${{ matrix.instance_name }}" >> "$GITHUB_ENV"

      # Set only if matrix.instance_identifier is defined
      - name: Set DANDI_TESTS_INSTANCE_IDENTIFIER
        if: ${{ matrix.instance_identifier }}
        run: echo "DANDI_TESTS_INSTANCE_IDENTIFIER=${{ matrix.instance_identifier }}" >> "$GITHUB_ENV"

      # Set only if matrix.doi_prefix is defined
      - name: Set DANDI_TESTS_DOI_PREFIX
        if: ${{ matrix.doi_prefix }}
        run: echo "DANDI_TESTS_DOI_PREFIX=${{ matrix.doi_prefix }}" >> "$GITHUB_ENV"

      - name: Run dandi-cli tests
        run: python -m pytest -s -v --pyargs dandi<|MERGE_RESOLUTION|>--- conflicted
+++ resolved
@@ -47,7 +47,6 @@
             python: "3.10"
             mode: dandi-devel
             version: release
-<<<<<<< HEAD
           - os: ubuntu-latest
             python: 3.11
             mode: normal
@@ -64,13 +63,6 @@
             instance_name: EMBER-DANDI
             instance_identifier: 'RRID:SCR_026700'
             doi_prefix: '10.82754'
-        exclude:
-          # Temporarily disabled due to h5py/hdf5 dependency issue
-          # See <https://github.com/dandi/dandi-cli/pull/315>
-          - os: windows-latest
-            python: 3.9
-=======
->>>>>>> 58ccbca3
     steps:
       - name: Set up Python ${{ matrix.python }}
         uses: actions/setup-python@v6
