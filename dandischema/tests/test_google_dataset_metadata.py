import copy
from typing import Any, Dict

import pytest

from dandischema.utils import google_dataset_metadata


@pytest.fixture
def sample_dandiset_metadata() -> Dict[str, Any]:
    """Sample DANDI metadata for testing"""
    return {
        "@context": "https://raw.githubusercontent.com/dandi/schema/master/releases/0.6.4/context.json",
        "schemaKey": "Dandiset",
        "identifier": "DANDI:000707",
        "name": "Test Dandiset",
        "description": "A test dandiset for testing Google Dataset Search compatibility",
        "contributor": [
            {
                "schemaKey": "Person",
                "name": "Doe, John",
                "roleName": ["dcite:Author", "dcite:ContactPerson"],
                "identifier": "0000-0001-2345-6789",
                "email": "john.doe@example.com",
                "includeInCitation": True,
            },
            {
                "schemaKey": "Organization",
                "name": "Test Organization",
                "roleName": ["dcite:Sponsor"],
                "identifier": "https://ror.org/xxxxxxxxx",
                "includeInCitation": False,
            },
        ],
        "license": ["spdx:CC-BY-4.0"],
        "schemaVersion": "0.6.4",
        "assetsSummary": {
            "schemaKey": "AssetsSummary",
            "numberOfBytes": 1000000,
            "numberOfFiles": 10,
            "dataStandard": [
                {
                    "name": "Neurodata Without Borders (NWB)",
                    "identifier": "RRID:SCR_015242",
                }
            ],
            "species": [
                {
                    "name": "Homo sapiens",
                    "identifier": "http://purl.obolibrary.org/obo/NCBITaxon_9606",
                }
            ],
            "approach": [
                {
                    "name": "electrophysiology",
                    "identifier": "http://uri.interlex.org/base/ilx_0739363",
                }
            ],
            "measurementTechnique": [
                {
                    "name": "multi-electrode extracellular electrophysiology",
                    "identifier": "http://uri.interlex.org/base/ilx_0739400",
                }
            ],
        },
    }


def test_google_dataset_metadata_basic_transformation(sample_dandiset_metadata):
    """Test that the basic transformation works correctly"""
    result = google_dataset_metadata(sample_dandiset_metadata)

    # Check that the original metadata is not modified
    assert sample_dandiset_metadata != result

    # Check that schema:Dataset is added to schemaKey
    assert "schema:Dataset" in result["schemaKey"]
<<<<<<< HEAD
    
    # Check that schema:creator is properly formatted
    assert "schema:creator" in result
    assert isinstance(result["schema:creator"], list)
    assert len(result["schema:creator"]) > 0
    
=======

    # Check that creator is properly formatted
    assert "creator" in result
    assert isinstance(result["creator"], list)
    assert len(result["creator"]) > 0

>>>>>>> 27a1f07a
    # Check first creator
    creator = result["schema:creator"][0]
    assert creator["schemaKey"] == "schema:Person"
    assert "name" in creator

    # Check that license is properly formatted
    assert "license" in result
    assert isinstance(result["license"], list)
    assert "https://spdx.org/licenses/CC-BY-4.0" in result["license"]

    # Check that version is present
    assert "version" in result

    # Check that identifier is properly formatted
    assert "identifier" in result
    assert result["identifier"] == "https://identifiers.org/DANDI:000707"

    # Check that keywords exist
    assert "keywords" in result
    assert isinstance(result["keywords"], list)
    assert len(result["keywords"]) > 0
    assert "neuroscience" in result["keywords"]
    assert "DANDI" in result["keywords"]


def test_google_dataset_metadata_preserves_original(sample_dandiset_metadata):
    """Test that the original metadata is not modified"""
    original = copy.deepcopy(sample_dandiset_metadata)
    google_dataset_metadata(sample_dandiset_metadata)

    # Verify the original is unchanged
    assert original == sample_dandiset_metadata


def test_google_dataset_metadata_with_existing_creator(sample_dandiset_metadata):
    """Test that existing creator is preserved"""
    # Add a creator field
    sample_dandiset_metadata["creator"] = [
        {
            "schemaKey": "Person",
            "name": "Jane Smith",
            "identifier": "https://orcid.org/0000-0002-3456-7890",
        }
    ]

    result = google_dataset_metadata(sample_dandiset_metadata)

    # Check that the existing creator is preserved
    assert result["creator"] == sample_dandiset_metadata["creator"]


def test_google_dataset_metadata_with_existing_keywords(sample_dandiset_metadata):
    """Test that existing keywords are preserved and extended"""
    # Add keywords field
    sample_dandiset_metadata["keywords"] = ["test", "example"]

    result = google_dataset_metadata(sample_dandiset_metadata)

    # Check that the existing keywords are preserved
    assert "test" in result["keywords"]
    assert "example" in result["keywords"]

    # Check that additional keywords are added
    assert "neuroscience" in result["keywords"]
    assert "DANDI" in result["keywords"]


def test_google_dataset_metadata_with_no_license(sample_dandiset_metadata):
    """Test handling when no license is present"""
    # Remove license field
    no_license_metadata = copy.deepcopy(sample_dandiset_metadata)
    del no_license_metadata["license"]

    result = google_dataset_metadata(no_license_metadata)

    # Check that license is not in the result
    assert "license" not in result


def test_google_dataset_metadata_with_no_contributors(sample_dandiset_metadata):
    """Test handling when no contributors are present"""
    # Remove contributor field
    no_contributor_metadata = copy.deepcopy(sample_dandiset_metadata)
    del no_contributor_metadata["contributor"]

    result = google_dataset_metadata(no_contributor_metadata)
<<<<<<< HEAD
    
    # Check that schema:creator is not in the result
    assert "schema:creator" not in result
=======

    # Check that creator is not in the result
    assert "creator" not in result
>>>>>>> 27a1f07a


def test_google_dataset_metadata_with_date_published(sample_dandiset_metadata):
    """Test handling of datePublished field"""
    # Add datePublished field
    sample_dandiset_metadata["datePublished"] = "2023-01-01T00:00:00Z"

    result = google_dataset_metadata(sample_dandiset_metadata)

    # Check that datePublished is preserved
    assert result["datePublished"] == "2023-01-01T00:00:00Z"


def test_google_dataset_metadata_with_date_created_fallback(sample_dandiset_metadata):
    """Test fallback to dateCreated when datePublished is not present"""
    # Add dateCreated field
    sample_dandiset_metadata["dateCreated"] = "2022-01-01T00:00:00Z"

    result = google_dataset_metadata(sample_dandiset_metadata)

    # Check that datePublished is set to dateCreated
    assert result["datePublished"] == "2022-01-01T00:00:00Z"<|MERGE_RESOLUTION|>--- conflicted
+++ resolved
@@ -75,21 +75,12 @@
 
     # Check that schema:Dataset is added to schemaKey
     assert "schema:Dataset" in result["schemaKey"]
-<<<<<<< HEAD
     
     # Check that schema:creator is properly formatted
     assert "schema:creator" in result
     assert isinstance(result["schema:creator"], list)
     assert len(result["schema:creator"]) > 0
     
-=======
-
-    # Check that creator is properly formatted
-    assert "creator" in result
-    assert isinstance(result["creator"], list)
-    assert len(result["creator"]) > 0
-
->>>>>>> 27a1f07a
     # Check first creator
     creator = result["schema:creator"][0]
     assert creator["schemaKey"] == "schema:Person"
@@ -176,15 +167,9 @@
     del no_contributor_metadata["contributor"]
 
     result = google_dataset_metadata(no_contributor_metadata)
-<<<<<<< HEAD
     
     # Check that schema:creator is not in the result
     assert "schema:creator" not in result
-=======
-
-    # Check that creator is not in the result
-    assert "creator" not in result
->>>>>>> 27a1f07a
 
 
 def test_google_dataset_metadata_with_date_published(sample_dandiset_metadata):
