--- conflicted
+++ resolved
@@ -2,24 +2,8 @@
 from enum import Enum
 import os
 import re
-<<<<<<< HEAD
-import sys
-from typing import Any, Dict, List, Optional, Sequence, Type, TypeVar, Union
+from typing import Any, Dict, List, Literal, Optional, Sequence, Type, TypeVar, Union
 from warnings import warn
-=======
-from typing import (
-    Any,
-    Dict,
-    List,
-    Literal,
-    Optional,
-    Sequence,
-    Type,
-    TypeVar,
-    Union,
-    cast,
-)
->>>>>>> 36753193
 
 from pydantic import (
     UUID4,
@@ -43,7 +27,6 @@
 from .digests.zarr import ZARR_CHECKSUM_PATTERN, parse_directory_digest
 from .utils import name2title
 
-<<<<<<< HEAD
 
 class ByteSizeJsonSchema(ByteSize):
     """
@@ -63,13 +46,6 @@
         return handler(core_schema.int_schema())
 
 
-if sys.version_info < (3, 8):
-    from typing_extensions import Literal
-else:
-    from typing import Literal
-
-=======
->>>>>>> 36753193
 # Use DJANGO_DANDI_WEB_APP_URL to point to a specific deployment.
 DANDI_INSTANCE_URL: Optional[str]
 try:
