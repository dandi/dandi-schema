--- conflicted
+++ resolved
@@ -49,7 +49,13 @@
 from .types import ByteSizeJsonSchema
 from .utils import name2title
 
-<<<<<<< HEAD
+try:
+    from anys import AnyBase
+except ImportError:
+    _has_anys = False
+else:
+    _has_anys = True
+
 # Load needed configurations into constants
 _INSTANCE_CONFIG = get_instance_config()
 
@@ -73,25 +79,6 @@
     if _INSTANCE_CONFIG.instance_url is None
     else re.escape(str(_INSTANCE_CONFIG.instance_url).rstrip("/"))
 )
-=======
-try:
-    from anys import AnyBase
-except ImportError:
-    _has_anys = False
-else:
-    _has_anys = True
-
-# Use DJANGO_DANDI_WEB_APP_URL to point to a specific deployment.
-DANDI_INSTANCE_URL: Optional[str]
-try:
-    DANDI_INSTANCE_URL = os.environ["DJANGO_DANDI_WEB_APP_URL"]
-except KeyError:
-    DANDI_INSTANCE_URL = None
-    DANDI_INSTANCE_URL_PATTERN = ".*"
-else:
-    # Ensure no trailing / for consistency
-    DANDI_INSTANCE_URL_PATTERN = re.escape(DANDI_INSTANCE_URL.rstrip("/"))
->>>>>>> 8dff37fc
 
 NAME_PATTERN = r"^([\w\s\-\.']+),\s+([\w\s\-\.']+)$"
 UUID_PATTERN = (
