from __future__ import annotations

from datetime import date, datetime
from enum import Enum
import os
import re
from typing import (
    TYPE_CHECKING,
    Annotated,
    Any,
    Dict,
    List,
    Literal,
    Optional,
    Sequence,
    Type,
    TypeVar,
    Union,
)
from warnings import warn

from pydantic import (
    UUID4,
    AnyHttpUrl,
    BaseModel,
    ConfigDict,
    EmailStr,
    Field,
    GetJsonSchemaHandler,
    StringConstraints,
    TypeAdapter,
    ValidationInfo,
    field_validator,
    model_validator,
)
from pydantic.json_schema import JsonSchemaValue
from pydantic_core import CoreSchema
from zarr_checksum.checksum import InvalidZarrChecksum, ZarrDirectoryDigest

from dandischema.conf import get_instance_config

from .consts import DANDI_SCHEMA_VERSION
from .digests.dandietag import DandiETag
from .types import ByteSizeJsonSchema
from .utils import name2title

# Load needed configurations into constants
_INSTANCE_CONFIG = get_instance_config()

# Regex pattern for the prefix of identifiers
ID_PATTERN = _INSTANCE_CONFIG.instance_name

# The pattern that a DOI prefix of a dandiset must conform to
DOI_PREFIX_PATTERN = (
    re.escape(_INSTANCE_CONFIG.doi_prefix)
    if _INSTANCE_CONFIG.doi_prefix is not None
    else None
)

# Use DJANGO_DANDI_WEB_APP_URL to point to a specific deployment.
DANDI_INSTANCE_URL: Optional[str]
try:
    DANDI_INSTANCE_URL = os.environ["DJANGO_DANDI_WEB_APP_URL"]
except KeyError:
    DANDI_INSTANCE_URL = None
    DANDI_INSTANCE_URL_PATTERN = ".*"
else:
    # Ensure no trailing / for consistency
    DANDI_INSTANCE_URL_PATTERN = re.escape(DANDI_INSTANCE_URL.rstrip("/"))

NAME_PATTERN = r"^([\w\s\-\.']+),\s+([\w\s\-\.']+)$"
UUID_PATTERN = (
    "[a-f0-9]{8}[-]*[a-f0-9]{4}[-]*" "[a-f0-9]{4}[-]*[a-f0-9]{4}[-]*[a-f0-9]{12}$"
)
ASSET_UUID_PATTERN = r"^dandiasset:" + UUID_PATTERN
VERSION_PATTERN = r"\d{6}/\d+\.\d+\.\d+"
DANDI_DOI_PATTERN = (
    rf"^{DOI_PREFIX_PATTERN}/{ID_PATTERN.lower()}\.{VERSION_PATTERN}$"
    if DOI_PREFIX_PATTERN is not None
    else None
)
DANDI_PUBID_PATTERN = rf"^{ID_PATTERN}:{VERSION_PATTERN}$"
DANDI_NSKEY = "dandi"  # Namespace for DANDI ontology

PUBLISHED_VERSION_URL_PATTERN = (
    rf"^{DANDI_INSTANCE_URL_PATTERN}/dandiset/{VERSION_PATTERN}$"
)
MD5_PATTERN = r"[0-9a-f]{32}"
SHA256_PATTERN = r"[0-9a-f]{64}"

M = TypeVar("M", bound=BaseModel)


def diff_models(model1: M, model2: M) -> None:
    """Perform a field-wise diff"""
    for field in model1.model_fields:
        if getattr(model1, field) != getattr(model2, field):
            print(f"{field} is different")


if TYPE_CHECKING:
    # This is just a placeholder for static type checking
    class LicenseType(Enum):
        ...  # fmt: skip

else:
    LicenseType = Enum(
        "LicenseType",
        [(license_.name, license_.value) for license_ in _INSTANCE_CONFIG.licenses],
    )
    r"""
    An enumeration of supported licenses

    The value of each member is a string that matches the regex pattern of
    `^([^:\s]+):(\S+)$` in which the first group matches the license scheme such
    as `"spdx"`, and the second group matches the license identifier such as
    `"CC-BY-4.0"`.
    """


class AccessType(Enum):
    """An enumeration of access status options"""

    #: The dandiset is openly accessible
    OpenAccess = f"{DANDI_NSKEY}:OpenAccess"

    #: The dandiset is embargoed
    EmbargoedAccess = f"{DANDI_NSKEY}:EmbargoedAccess"

    """
    Uncomment when restricted access is implemented:
        #: The dandiset is restricted
        RestrictedAccess = f"{DANDI_NSKEY}:RestrictedAccess"
    """


class DigestType(Enum):
    """An enumeration of checksum types"""

    #: MD5 checksum
    md5 = f"{DANDI_NSKEY}:md5"

    #: SHA1 checksum
    sha1 = f"{DANDI_NSKEY}:sha1"

    #: SHA2-256 checksum
    sha2_256 = f"{DANDI_NSKEY}:sha2-256"

    #: SHA3-256 checksum
    sha3_256 = f"{DANDI_NSKEY}:sha3-256"

    #: BLAKE2B-256 checksum
    blake2b_256 = f"{DANDI_NSKEY}:blake2b-256"

    #: BLAKE3-256 checksum
    blake3 = f"{DANDI_NSKEY}:blake3"

    #: S3-style ETag
    dandi_etag = f"{DANDI_NSKEY}:dandi-etag"

    #: DANDI Zarr checksum
    dandi_zarr_checksum = f"{DANDI_NSKEY}:dandi-zarr-checksum"


class IdentifierType(Enum):
    """An enumeration of identifiers"""

    doi = f"{DANDI_NSKEY}:doi"
    orcid = f"{DANDI_NSKEY}:orcid"
    ror = f"{DANDI_NSKEY}:ror"
    dandi = f"{DANDI_NSKEY}:dandi"
    rrid = f"{DANDI_NSKEY}:rrid"
<<<<<<< HEAD


class LicenseType(Enum):
    """An enumeration of supported licenses"""

    CC0_10 = "spdx:CC0-1.0"
    CC_BY_40 = "spdx:CC-BY-4.0"
=======
>>>>>>> 03617c69


class RelationType(Enum):
    """An enumeration of resource relations"""

    #: Indicates that B includes A in a citation
    IsCitedBy = "dcite:IsCitedBy"

    #: Indicates that A includes B in a citation
    Cites = "dcite:Cites"

    #: Indicates that A is a supplement to B
    IsSupplementTo = "dcite:IsSupplementTo"

    #: Indicates that B is a supplement to A
    IsSupplementedBy = "dcite:IsSupplementedBy"

    #: Indicates A is continued by the work B
    IsContinuedBy = "dcite:IsContinuedBy"

    #: Indicates A is a continuation of the work B
    Continues = "dcite:Continues"

    #: Indicates A describes B
    Describes = "dcite:Describes"

    #: Indicates A is described by B
    IsDescribedBy = "dcite:IsDescribedBy"

    #: Indicates resource A has additional metadata B
    HasMetadata = "dcite:HasMetadata"

    #: Indicates additional metadata A for a resource B
    IsMetadataFor = "dcite:IsMetadataFor"

    #: Indicates A has a version (B)
    HasVersion = "dcite:HasVersion"

    #: Indicates A is a version of B
    IsVersionOf = "dcite:IsVersionOf"

    #: Indicates A is a new edition of B
    IsNewVersionOf = "dcite:IsNewVersionOf"

    #: Indicates A is a previous edition of B
    IsPreviousVersionOf = "dcite:IsPreviousVersionOf"

    #: Indicates A is a portion of B
    IsPartOf = "dcite:IsPartOf"

    #: Indicates A includes the part B
    HasPart = "dcite:HasPart"

    #: Indicates A is used as a source of information by B
    IsReferencedBy = "dcite:IsReferencedBy"

    #: Indicates B is used as a source of information for A
    References = "dcite:References"

    #: Indicates B is documentation about/explaining A
    IsDocumentedBy = "dcite:IsDocumentedBy"

    #: Indicates A is documentation about B
    Documents = "dcite:Documents"

    #: Indicates B is used to compile or create A
    IsCompiledBy = "dcite:IsCompiledBy"

    #: Indicates B is the result of a compile or creation event using A
    Compiles = "dcite:Compiles"

    #: Indicates A is a variant or different form of B
    IsVariantFormOf = "dcite:IsVariantFormOf"

    #: Indicates A is the original form of B
    IsOriginalFormOf = "dcite:IsOriginalFormOf"

    #: Indicates that A is identical to B
    IsIdenticalTo = "dcite:IsIdenticalTo"

    #: Indicates that A is reviewed by B
    IsReviewedBy = "dcite:IsReviewedBy"

    #: Indicates that A is a review of B
    Reviews = "dcite:Reviews"

    #: Indicates B is a source upon which A is based
    IsDerivedFrom = "dcite:IsDerivedFrom"

    #: Indicates A is a source upon which B is based
    IsSourceOf = "dcite:IsSourceOf"

    #: Indicates A is required by B
    IsRequiredBy = "dcite:IsRequiredBy"

    #: Indicates A requires B
    Requires = "dcite:Requires"

    #: Indicates A replaces B
    Obsoletes = "dcite:Obsoletes"

    #: Indicates A is replaced by B
    IsObsoletedBy = "dcite:IsObsoletedBy"

    #: Indicates A is published in B
    IsPublishedIn = "dcite:IsPublishedIn"


class ParticipantRelationType(Enum):
    """An enumeration of participant relations"""

    #: Indicates that A is a child of B
    isChildOf = f"{DANDI_NSKEY}:isChildOf"

    #: Indicates that A is a parent of B
    isParentOf = f"{DANDI_NSKEY}:isParentOf"

    #: Indicates that A is a sibling of B
    isSiblingOf = f"{DANDI_NSKEY}:isSiblingOf"

    #: Indicates that A is a monozygotic twin of B
    isMonozygoticTwinOf = f"{DANDI_NSKEY}:isMonozygoticTwinOf"

    #: Indicates that A is a dizygotic twin of B
    isDizygoticTwinOf = f"{DANDI_NSKEY}:isDizygoticTwinOf"


class RoleType(Enum):
    """An enumeration of roles"""

    #: Author
    Author = "dcite:Author"

    #: Conceptualization
    Conceptualization = "dcite:Conceptualization"

    #: Contact Person
    ContactPerson = "dcite:ContactPerson"

    #: Data Collector
    DataCollector = "dcite:DataCollector"

    #: Data Curator
    DataCurator = "dcite:DataCurator"

    #: Data Manager
    DataManager = "dcite:DataManager"

    #: Formal Analysis
    FormalAnalysis = "dcite:FormalAnalysis"

    #: Funding Acquisition
    FundingAcquisition = "dcite:FundingAcquisition"

    #: Investigation
    Investigation = "dcite:Investigation"

    #: Maintainer
    Maintainer = "dcite:Maintainer"

    #: Methodology
    Methodology = "dcite:Methodology"

    #: Producer
    Producer = "dcite:Producer"

    #: Project Leader
    ProjectLeader = "dcite:ProjectLeader"

    #: Project Manager
    ProjectManager = "dcite:ProjectManager"

    #: Project Member
    ProjectMember = "dcite:ProjectMember"

    #: Project Administration
    ProjectAdministration = "dcite:ProjectAdministration"

    #: Researcher
    Researcher = "dcite:Researcher"

    #: Resources
    Resources = "dcite:Resources"

    #: Software
    Software = "dcite:Software"

    #: Supervision
    Supervision = "dcite:Supervision"

    #: Validation
    Validation = "dcite:Validation"

    #: Visualization
    Visualization = "dcite:Visualization"

    #: Funder
    Funder = "dcite:Funder"

    #: Sponsor
    Sponsor = "dcite:Sponsor"

    #: Participant in a study
    StudyParticipant = "dcite:StudyParticipant"

    #: Affiliated with an entity
    Affiliation = "dcite:Affiliation"

    #: Approved ethics protocol
    EthicsApproval = "dcite:EthicsApproval"

    #: Other
    Other = "dcite:Other"


class ResourceType(Enum):
    """An enumeration of resource types"""

    #: Audiovisual: A series of visual representations imparting an impression of motion
    # when shown in succession. May or may not include sound.
    Audiovisual = "dcite:Audiovisual"

    #: Book: A medium for recording information in the form of writing or images,
    # typically composed of many pages bound together and protected by a cover.
    Book = "dcite:Book"

    #: BookChapter: One of the main divisions of a book.
    BookChapter = "dcite:BookChapter"

    #: Collection: An aggregation of resources, which may encompass collections of one
    # resourceType as well as those of mixed types. A collection is described as a
    # group; its parts may also be separately described.
    Collection = "dcite:Collection"

    #: ComputationalNotebook: A virtual notebook environment used for literate
    # programming.
    ComputationalNotebook = "dcite:ComputationalNotebook"

    #: ConferencePaper: Article that is written with the goal of being accepted to a
    # conference.
    ConferencePaper = "dcite:ConferencePaper"

    #: ConferenceProceeding: Collection of academic papers published in the context of
    # an academic conference.
    ConferenceProceeding = "dcite:ConferenceProceeding"

    #: DataPaper: A factual and objective publication with a focused intent to identify
    # and describe specific data, sets of data, or data collections to facilitate
    # discoverability.
    DataPaper = "dcite:DataPaper"

    #: Dataset: Data encoded in a defined structure.
    Dataset = "dcite:Dataset"

    #: Dissertation: A written essay, treatise, or thesis, especially one written by a
    # candidate for the degree of Doctor of Philosophy.
    Dissertation = "dcite:Dissertation"

    #: Event: A non-persistent, time-based occurrence.
    Event = "dcite:Event"

    #: Image: A visual representation other than text.
    Image = "dcite:Image"

    #: Instrument: A device, tool or apparatus used to obtain, measure and/or analyze
    # data.
    Instrument = "dcite:Instrument"

    #: InteractiveResource: A resource requiring interaction from the user to be
    # understood, executed, or experienced.
    InteractiveResource = "dcite:InteractiveResource"

    #: Journal: A scholarly publication consisting of articles that is published
    # regularly throughout the year.
    Journal = "dcite:Journal"

    #: JournalArticle: A written composition on a topic of interest, which forms a
    # separate part of a journal.
    JournalArticle = "dcite:JournalArticle"

    #: Model: An abstract, conceptual, graphical, mathematical or visualization model
    # that represents empirical objects, phenomena, or physical processes.
    Model = "dcite:Model"

    #: OutputManagementPlan: A formal document that outlines how research outputs are to
    # be handled both during a research project and after the project is completed.
    OutputManagementPlan = "dcite:OutputManagementPlan"

    #: PeerReview: Evaluation of scientific, academic, or professional work by others
    # working in the same field.
    PeerReview = "dcite:PeerReview"

    #: PhysicalObject: A physical object or substance.
    PhysicalObject = "dcite:PhysicalObject"

    #: Preprint: A version of a scholarly or scientific paper that precedes formal peer
    # review and publication in a peer-reviewed scholarly or scientific journal.
    Preprint = "dcite:Preprint"

    #: Report: A document that presents information in an organized format for a
    # specific audience and purpose.
    Report = "dcite:Report"

    #: Service: An organized system of apparatus, appliances, staff, etc., for supplying
    # some function(s) required by end users.
    Service = "dcite:Service"

    #: Software: A computer program other than a computational notebook, in either
    # source code (text) or compiled form. Use this type for general software components
    # supporting scholarly research. Use the “ComputationalNotebook” value for virtual
    # notebooks.
    Software = "dcite:Software"

    #: Sound: A resource primarily intended to be heard.
    Sound = "dcite:Sound"

    #: Standard: Something established by authority, custom, or general consent as a
    # model, example, or point of reference.
    Standard = "dcite:Standard"

    #: StudyRegistration: A detailed, time-stamped description of a research plan, often
    # openly shared in a registry or published in a journal before the study is
    # conducted to lend accountability and transparency in the hypothesis generating and
    # testing process.
    StudyRegistration = "dcite:StudyRegistration"

    #: Text: A resource consisting primarily of words for reading that is not covered by
    # any other textual resource type in this list.
    Text = "dcite:Text"

    #: Workflow: A structured series of steps which can be executed to produce a final
    # outcome, allowing users a means to specify and enact their work in a more
    # reproducible manner.
    Workflow = "dcite:Workflow"

    #: Other: A resource that does not fit into any of the other categories.
    Other = "dcite:Other"


class AgeReferenceType(Enum):
    """An enumeration of age reference"""

    #: Age since Birth
    BirthReference = f"{DANDI_NSKEY}:BirthReference"

    #: Age of a pregnancy (https://en.wikipedia.org/wiki/Gestational_age)
    GestationalReference = f"{DANDI_NSKEY}:GestationalReference"


class DandiBaseModel(BaseModel):
    id: Optional[str] = Field(
        default=None,
        description="Uniform resource identifier",
        json_schema_extra={"readOnly": True},
    )
    schemaKey: str = Field(
        "DandiBaseModel", validate_default=True, json_schema_extra={"readOnly": True}
    )

    def json_dict(self) -> dict:
        """
        Recursively convert the instance to a `dict` of JSONable values,
        including converting enum values to strings.  `None` fields
        are omitted.
        """
        warn(
            "`DandiBaseModel.json_dict()` is deprecated. Use "
            "`pydantic.BaseModel.model_dump(mode='json', exclude_none=True)` instead.",
            DeprecationWarning,
            stacklevel=2,
        )
        return self.model_dump(mode="json", exclude_none=True)

    @field_validator("schemaKey")
    @classmethod
    def ensure_schemakey(cls, val: str) -> str:
        tempval = val
        if "Published" in cls.__name__:
            tempval = "Published" + tempval
        elif "BareAsset" == cls.__name__:
            tempval = "Bare" + tempval
        if tempval != cls.__name__:
            raise ValueError(
                f"schemaKey {tempval} does not match classname {cls.__name__}"
            )
        return val

    @classmethod
    def unvalidated(__pydantic_cls__: Type[M], **data: Any) -> M:
        """Allow model to be returned without validation"""

        warn(
            "`DandiBaseModel.unvalidated()` is deprecated. "
            "Use `pydantic.BaseModel.model_construct()` instead.",
            DeprecationWarning,
            stacklevel=2,
        )

        return __pydantic_cls__.model_construct(**data)

    @classmethod
    def to_dictrepr(__pydantic_cls__: Type["DandiBaseModel"]) -> str:
        return (
            __pydantic_cls__.model_construct()
            .__repr__()
            .replace(__pydantic_cls__.__name__, "dict")
        )

    @classmethod
    def __get_pydantic_json_schema__(
        cls,
        core_schema_: CoreSchema,
        handler: GetJsonSchemaHandler,
    ) -> JsonSchemaValue:
        schema = handler(core_schema_)
        schema = handler.resolve_ref_schema(schema)

        if schema["title"] == "PropertyValue":
            schema["required"] = sorted({"value"}.union(schema.get("required", [])))
        schema["title"] = name2title(schema["title"])
        if schema["type"] == "object":
            schema["required"] = sorted({"schemaKey"}.union(schema.get("required", [])))
        for prop, value in schema.get("properties", {}).items():
            if schema["title"] == "Person":
                if prop == "name":
                    # JSON schema doesn't support validating unicode
                    # characters using the \w pattern, but Python does. So
                    # we are dropping the regex pattern for the schema.
                    del value["pattern"]
            if value.get("title") is None or value["title"] == prop.title():
                value["title"] = name2title(prop)
            if re.match("\\^https?://", value.get("pattern", "")):
                # triggers only for ROR in identifier
                value["format"] = "uri"
            if value.get("format", None) == "uri":
                value["maxLength"] = 1000
            allOf = value.get("allOf")
            anyOf = value.get("anyOf")
            items = value.get("items")
            if allOf is not None:
                if len(allOf) == 1 and "$ref" in allOf[0]:
                    value["$ref"] = allOf[0]["$ref"]
                    del value["allOf"]
                elif len(allOf) > 1:
                    value["oneOf"] = value["allOf"]
                    value["type"] = "object"
                    del value["allOf"]
            if anyOf is not None:
                if len(anyOf) > 1 and any(["$ref" in val for val in anyOf]):
                    value["type"] = "object"
            if items is not None:
                anyOf = items.get("anyOf")
                if (
                    anyOf is not None
                    and len(anyOf) > 1
                    and any(["$ref" in val for val in anyOf])
                ):
                    value["items"]["type"] = "object"
            # In pydantic 1.8+ all Literals are mapped on to enum
            # This presently breaks the schema editor UI. Revert
            # to const when generating the schema.
            # Note: this no longer happens with custom metaclass
            if prop == "schemaKey":
                if "enum" in value and len(value["enum"]) == 1:
                    value["const"] = value["enum"][0]
                    del value["enum"]
                else:
                    value["const"] = value["default"]
                if "readOnly" in value:
                    del value["readOnly"]

        return schema


class PropertyValue(DandiBaseModel):
    maxValue: Optional[float] = Field(None, json_schema_extra={"nskey": "schema"})
    minValue: Optional[float] = Field(None, json_schema_extra={"nskey": "schema"})
    unitText: Optional[str] = Field(None, json_schema_extra={"nskey": "schema"})
    value: Union[Any, List[Any]] = Field(
        None,
        validate_default=True,
        json_schema_extra={"nskey": "schema"},
        description="The value associated with this property.",
    )
    valueReference: Optional["PropertyValue"] = Field(
        None, json_schema_extra={"nskey": "schema"}
    )  # Note: recursive (circular or not)
    propertyID: Optional[Union[IdentifierType, AnyHttpUrl]] = Field(
        None,
        description="A commonly used identifier for "
        "the characteristic represented by the property. "
        "For example, a known prefix like DOI or a full URL.",
        json_schema_extra={"nskey": "schema"},
    )
    schemaKey: Literal["PropertyValue"] = Field(
        "PropertyValue", validate_default=True, json_schema_extra={"readOnly": True}
    )

    @field_validator("value")
    @classmethod
    def ensure_value(cls, val: Union[Any, List[Any]]) -> Union[Any, List[Any]]:
        if not val:
            raise ValueError(
                "The value field of a PropertyValue cannot be None or empty."
            )
        return val

    _ldmeta = {"nskey": "schema"}


# This is mostly not needed at all since self-referencing models
# are automatically resolved by Pydantic in a pretty consistent way even in Pydantic V1
# https://docs.pydantic.dev/1.10/usage/postponed_annotations/#self-referencing-models
# and continue to be so in Pydantic V2
# https://docs.pydantic.dev/latest/concepts/postponed_annotations/#self-referencing-or-recursive-models
PropertyValue.model_rebuild()

Identifier = str
ORCID = str
RORID = str
DANDI = str
RRID = str


class BaseType(DandiBaseModel):
    """Base class for enumerated types"""

    identifier: Optional[
        Annotated[
            Union[
                AnyHttpUrl,
                Annotated[
                    str, StringConstraints(pattern=r"^[a-zA-Z0-9-]+:[a-zA-Z0-9-/\._]+$")
                ],
            ],
            Field(union_mode="left_to_right"),
        ]
    ] = Field(
        None,
        description="The identifier can be any url or a compact URI, preferably"
        " supported by identifiers.org.",
        json_schema_extra={"nskey": "schema"},
    )
    name: Optional[str] = Field(
        None,
        description="The name of the item.",
        max_length=150,
        json_schema_extra={"nskey": "schema"},
    )
    schemaKey: str = Field(
        "BaseType", validate_default=True, json_schema_extra={"readOnly": True}
    )
    _ldmeta = {"rdfs:subClassOf": ["prov:Entity", "schema:Thing"], "nskey": DANDI_NSKEY}

    @classmethod
    def __get_pydantic_json_schema__(
        cls,
        core_schema_: CoreSchema,
        handler: GetJsonSchemaHandler,
    ) -> JsonSchemaValue:
        schema = super().__get_pydantic_json_schema__(core_schema_, handler)

        for prop, value in schema.get("properties", {}).items():
            # This check removes the anyOf field from the identifier property
            # in the schema generation. This relates to a UI issue where two
            # basic properties, in this case "string", is dropped from the UI.
            if prop == "identifier":
                for option in value.pop("anyOf", []):
                    if option.get("format", "") == "uri":
                        value.update(**option)
                        value["maxLength"] = 1000

        return schema


class AssayType(BaseType):
    """OBI based identifier for the assay(s) used"""

    schemaKey: Literal["AssayType"] = Field(
        "AssayType", validate_default=True, json_schema_extra={"readOnly": True}
    )


class SampleType(BaseType):
    """OBI based identifier for the sample type used"""

    schemaKey: Literal["SampleType"] = Field(
        "SampleType", validate_default=True, json_schema_extra={"readOnly": True}
    )


class Anatomy(BaseType):
    """UBERON or other identifier for anatomical part studied"""

    schemaKey: Literal["Anatomy"] = Field(
        "Anatomy", validate_default=True, json_schema_extra={"readOnly": True}
    )


class StrainType(BaseType):
    """Identifier for the strain of the sample"""

    schemaKey: Literal["StrainType"] = Field(
        "StrainType", validate_default=True, json_schema_extra={"readOnly": True}
    )


class SexType(BaseType):
    """Identifier for the sex of the sample"""

    schemaKey: Literal["SexType"] = Field(
        "SexType", validate_default=True, json_schema_extra={"readOnly": True}
    )


class SpeciesType(BaseType):
    """Identifier for species of the sample"""

    schemaKey: Literal["SpeciesType"] = Field(
        "SpeciesType", validate_default=True, json_schema_extra={"readOnly": True}
    )


class Disorder(BaseType):
    """Biolink, SNOMED, or other identifier for disorder studied"""

    dxdate: Optional[List[Union[date, datetime]]] = Field(
        None,
        title="Dates of diagnosis",
        description="Dates of diagnosis",
        json_schema_extra={"nskey": DANDI_NSKEY, "rangeIncludes": "schema:Date"},
    )
    schemaKey: Literal["Disorder"] = Field(
        "Disorder", validate_default=True, json_schema_extra={"readOnly": True}
    )


class GenericType(BaseType):
    """An object to capture any type for about"""

    schemaKey: Literal["GenericType"] = Field(
        "GenericType", validate_default=True, json_schema_extra={"readOnly": True}
    )


class ApproachType(BaseType):
    """Identifier for approach used"""

    schemaKey: Literal["ApproachType"] = Field(
        "ApproachType", validate_default=True, json_schema_extra={"readOnly": True}
    )


class MeasurementTechniqueType(BaseType):
    """Identifier for measurement technique used"""

    schemaKey: Literal["MeasurementTechniqueType"] = Field(
        "MeasurementTechniqueType",
        validate_default=True,
        json_schema_extra={"readOnly": True},
    )


class StandardsType(BaseType):
    """Identifier for data standard used"""

    schemaKey: Literal["StandardsType"] = Field(
        "StandardsType", validate_default=True, json_schema_extra={"readOnly": True}
    )


nwb_standard = StandardsType(
    name="Neurodata Without Borders (NWB)",
    identifier="RRID:SCR_015242",
).model_dump(mode="json", exclude_none=True)

bids_standard = StandardsType(
    name="Brain Imaging Data Structure (BIDS)",
    identifier="RRID:SCR_016124",
).model_dump(mode="json", exclude_none=True)

ome_ngff_standard = StandardsType(
    name="OME/NGFF Standard",
    identifier="DOI:10.25504/FAIRsharing.9af712",
).model_dump(mode="json", exclude_none=True)


class ContactPoint(DandiBaseModel):
    email: Optional[EmailStr] = Field(
        None,
        description="Email address of contact.",
        json_schema_extra={"nskey": "schema"},
    )
    url: Optional[AnyHttpUrl] = Field(
        None,
        description="A Web page to find information on how to contact.",
        json_schema_extra={"nskey": "schema"},
    )
    schemaKey: Literal["ContactPoint"] = Field(
        "ContactPoint", validate_default=True, json_schema_extra={"readOnly": True}
    )

    _ldmeta = {"nskey": "schema"}


class Contributor(DandiBaseModel):
    identifier: Optional[Identifier] = Field(
        None,
        title="A common identifier",
        description="Use a common identifier such as ORCID (orcid.org) for "
        "people or ROR (ror.org) for institutions.",
        json_schema_extra={"nskey": "schema"},
    )
    name: Optional[str] = Field(None, json_schema_extra={"nskey": "schema"})
    email: Optional[EmailStr] = Field(None, json_schema_extra={"nskey": "schema"})
    url: Optional[AnyHttpUrl] = Field(None, json_schema_extra={"nskey": "schema"})
    roleName: Optional[List[RoleType]] = Field(
        None,
        title="Role",
        description="Role(s) of the contributor. Multiple roles can be selected.",
        json_schema_extra={"nskey": "schema"},
    )
    includeInCitation: bool = Field(
        True,
        title="Include contributor in citation",
        description="A flag to indicate whether a contributor should be included "
        "when generating a citation for the item.",
        json_schema_extra={"nskey": DANDI_NSKEY},
    )
    awardNumber: Optional[Identifier] = Field(
        None,
        title="Identifier for an award",
        description="Identifier associated with a sponsored or gift award.",
        json_schema_extra={"nskey": DANDI_NSKEY},
    )
    schemaKey: Literal["Contributor", "Organization", "Person"] = Field(
        "Contributor", validate_default=True, json_schema_extra={"readOnly": True}
    )

    @model_validator(mode="after")
    def ensure_contact_person_has_email(self) -> Contributor:
        role_names = self.roleName

        if role_names is not None and RoleType.ContactPerson in role_names:
            if self.email is None:
                raise ValueError("Contact person must have an email address.")

        return self


class Organization(Contributor):
    identifier: Optional[RORID] = Field(
        None,
        title="A ror.org identifier",
        description="Use an ror.org identifier for institutions.",
        pattern=r"^https://ror.org/[a-z0-9]+$",
        json_schema_extra={"nskey": "schema"},
    )

    includeInCitation: bool = Field(
        False,
        title="Include contributor in citation",
        description="A flag to indicate whether a contributor should be included "
        "when generating a citation for the item",
        json_schema_extra={"nskey": DANDI_NSKEY},
    )
    contactPoint: Optional[List[ContactPoint]] = Field(
        None,
        title="Organization contact information",
        description="Contact for the organization",
        json_schema_extra={"nskey": "schema"},
    )
    schemaKey: Literal["Organization"] = Field(
        "Organization", validate_default=True, json_schema_extra={"readOnly": True}
    )
    _ldmeta = {
        "rdfs:subClassOf": ["schema:Organization", "prov:Organization"],
        "nskey": DANDI_NSKEY,
    }


class Affiliation(DandiBaseModel):
    identifier: Optional[RORID] = Field(
        None,
        title="A ror.org identifier",
        description="Use an ror.org identifier for institutions.",
        pattern=r"^https://ror.org/[a-z0-9]+$",
        json_schema_extra={"nskey": "schema"},
    )
    name: str = Field(
        json_schema_extra={"nskey": "schema"}, description="Name of organization"
    )
    schemaKey: Literal["Affiliation"] = Field(
        "Affiliation", validate_default=True, json_schema_extra={"readOnly": True}
    )

    _ldmeta = {
        "rdfs:subClassOf": ["schema:Organization", "prov:Organization"],
        "nskey": DANDI_NSKEY,
    }


class Person(Contributor):
    identifier: Optional[ORCID] = Field(
        None,
        title="An ORCID identifier",
        description="An ORCID (orcid.org) identifier for an individual.",
        pattern=r"^\d{4}-\d{4}-\d{4}-(\d{3}X|\d{4})$",
        json_schema_extra={"nskey": "schema"},
    )
    name: str = Field(
        title="Use Last, First. Example: Lovelace, Augusta Ada",
        description="Use the format: familyname, given names ...",
        pattern=NAME_PATTERN,
        json_schema_extra={"nskey": "schema"},
    )
    affiliation: Optional[List[Affiliation]] = Field(
        None,
        description="An organization that this person is affiliated with.",
        json_schema_extra={"nskey": "schema"},
    )
    schemaKey: Literal["Person"] = Field(
        "Person", validate_default=True, json_schema_extra={"readOnly": True}
    )

    _ldmeta = {
        "rdfs:subClassOf": ["schema:Person", "prov:Person"],
        "nskey": DANDI_NSKEY,
    }


class Software(DandiBaseModel):
    identifier: Optional[RRID] = Field(
        None,
        pattern=r"^RRID:.*",
        title="Research resource identifier",
        description="RRID of the software from scicrunch.org.",
        json_schema_extra={"nskey": "schema"},
    )
    name: str = Field(json_schema_extra={"nskey": "schema"})
    version: str = Field(json_schema_extra={"nskey": "schema"})
    url: Optional[AnyHttpUrl] = Field(
        None,
        description="Web page for the software.",
        json_schema_extra={"nskey": "schema"},
    )
    schemaKey: Literal["Software"] = Field(
        "Software", validate_default=True, json_schema_extra={"readOnly": True}
    )

    _ldmeta = {
        "rdfs:subClassOf": ["schema:SoftwareApplication", "prov:Software"],
        "nskey": DANDI_NSKEY,
    }


class Agent(DandiBaseModel):
    identifier: Optional[Identifier] = Field(
        None,
        title="Identifier",
        description="Identifier for an agent.",
        json_schema_extra={"nskey": "schema"},
    )
    name: str = Field(
        json_schema_extra={"nskey": "schema"},
    )
    url: Optional[AnyHttpUrl] = Field(None, json_schema_extra={"nskey": "schema"})
    schemaKey: Literal["Agent"] = Field(
        "Agent", validate_default=True, json_schema_extra={"readOnly": True}
    )

    _ldmeta = {
        "rdfs:subClassOf": ["prov:Agent"],
        "nskey": DANDI_NSKEY,
    }


class EthicsApproval(DandiBaseModel):
    """Information about ethics committee approval for project"""

    identifier: Identifier = Field(
        json_schema_extra={"nskey": "schema"},
        title="Approved protocol identifier",
        description="Approved Protocol identifier, often a number or alphanumeric string.",
    )
    contactPoint: Optional[ContactPoint] = Field(
        None,
        description="Information about the ethics approval committee.",
        json_schema_extra={"nskey": "schema"},
    )
    schemaKey: Literal["EthicsApproval"] = Field(
        "EthicsApproval", validate_default=True, json_schema_extra={"readOnly": True}
    )

    _ldmeta = {"rdfs:subClassOf": ["schema:Thing", "prov:Entity"], "nskey": DANDI_NSKEY}


class Resource(DandiBaseModel):
    identifier: Optional[Identifier] = Field(
        None, json_schema_extra={"nskey": "schema"}
    )
    name: Optional[str] = Field(
        None, title="A title of the resource", json_schema_extra={"nskey": "schema"}
    )
    url: Optional[AnyHttpUrl] = Field(
        None, title="URL of the resource", json_schema_extra={"nskey": "schema"}
    )
    repository: Optional[str] = Field(
        None,
        title="Name of the repository",
        description="Name of the repository in which the resource is housed.",
        json_schema_extra={"nskey": DANDI_NSKEY},
    )
    relation: RelationType = Field(
        title="Resource relation",
        description="Indicates how the resource is related to the dataset. "
        "This relation should satisfy: dandiset <relation> resource.",
        json_schema_extra={"nskey": DANDI_NSKEY},
    )
    resourceType: Optional[ResourceType] = Field(
        default=None,
        title="Resource type",
        description="The type of resource.",
        json_schema_extra={"nskey": DANDI_NSKEY},
    )

    schemaKey: Literal["Resource"] = Field(
        "Resource", validate_default=True, json_schema_extra={"readOnly": True}
    )

    _ldmeta = {
        "rdfs:subClassOf": ["schema:CreativeWork", "prov:Entity"],
        "rdfs:comment": "A resource related to the project (e.g., another "
        "dataset, publication, Webpage)",
        "nskey": DANDI_NSKEY,
    }

    @model_validator(mode="after")
    def identifier_or_url(self) -> "Resource":
        identifier, url = self.identifier, self.url
        if identifier is None and url is None:
            raise ValueError("Both identifier and url cannot be None")
        return self


class AccessRequirements(DandiBaseModel):
    """Information about access options for the dataset"""

    status: AccessType = Field(
        title="Access status",
        description="The access status of the item.",
        json_schema_extra={"nskey": DANDI_NSKEY},
    )
    contactPoint: Optional[ContactPoint] = Field(
        None,
        description="Who or where to look for information about access.",
        json_schema_extra={"nskey": "schema"},
    )
    description: Optional[str] = Field(
        None,
        description="Information about access requirements when embargoed or restricted",
        json_schema_extra={"nskey": "schema"},
    )
    embargoedUntil: Optional[date] = Field(
        None,
        title="Embargo end date",
        description="Date on which embargo ends.",
        json_schema_extra={
            "readOnly": True,
            "nskey": DANDI_NSKEY,
            "rangeIncludes": "schema:Date",
        },
    )
    schemaKey: Literal["AccessRequirements"] = Field(
        "AccessRequirements",
        validate_default=True,
        json_schema_extra={"readOnly": True},
    )

    _ldmeta = {"rdfs:subClassOf": ["schema:Thing", "prov:Entity"], "nskey": DANDI_NSKEY}

    @model_validator(mode="after")
    def open_or_embargoed(self) -> "AccessRequirements":
        status, embargoed = self.status, self.embargoedUntil
        if status == AccessType.EmbargoedAccess and embargoed is None:
            raise ValueError(
                "An embargo end date is required for NIH awards to be in "
                "compliance with NIH resource sharing policy."
            )
        return self


class AssetsSummary(DandiBaseModel):
    """Summary over assets contained in a dandiset (published or not)"""

    # stats which are not stats
    numberOfBytes: int = Field(
        json_schema_extra={"readOnly": True, "sameas": "schema:contentSize"}
    )
    numberOfFiles: int = Field(json_schema_extra={"readOnly": True})  # universe
    numberOfSubjects: Optional[int] = Field(
        None, json_schema_extra={"readOnly": True}
    )  # NWB + BIDS
    numberOfSamples: Optional[int] = Field(
        None, json_schema_extra={"readOnly": True}
    )  # more of NWB
    numberOfCells: Optional[int] = Field(None, json_schema_extra={"readOnly": True})

    dataStandard: Optional[List[StandardsType]] = Field(
        None, json_schema_extra={"readOnly": True}
    )
    # Web UI: icons per each modality?
    approach: Optional[List[ApproachType]] = Field(
        None, json_schema_extra={"readOnly": True}
    )
    # Web UI: could be an icon with number, which if hovered on  show a list?
    measurementTechnique: Optional[List[MeasurementTechniqueType]] = Field(
        None, json_schema_extra={"readOnly": True, "nskey": "schema"}
    )
    variableMeasured: Optional[List[str]] = Field(
        None, json_schema_extra={"readOnly": True, "nskey": "schema"}
    )

    species: Optional[List[SpeciesType]] = Field(
        None, json_schema_extra={"readOnly": True}
    )
    schemaKey: Literal["AssetsSummary"] = Field(
        "AssetsSummary", validate_default=True, json_schema_extra={"readOnly": True}
    )

    _ldmeta = {
        "rdfs:subClassOf": ["schema:CreativeWork", "prov:Entity"],
        "nskey": DANDI_NSKEY,
    }


class Equipment(DandiBaseModel):
    identifier: Optional[Identifier] = Field(
        None, json_schema_extra={"nskey": "schema"}
    )
    name: str = Field(
        title="Title",
        description="A name for the equipment.",
        max_length=150,
        json_schema_extra={"nskey": "schema"},
    )
    description: Optional[str] = Field(
        None,
        description="The description of the equipment.",
        json_schema_extra={"nskey": "schema"},
    )
    schemaKey: Literal["Equipment"] = Field(
        "Equipment", validate_default=True, json_schema_extra={"readOnly": True}
    )

    _ldmeta = {
        "rdfs:subClassOf": ["schema:CreativeWork", "prov:Entity"],
        "nskey": DANDI_NSKEY,
    }


class Activity(DandiBaseModel):
    """Information about the Project activity"""

    identifier: Optional[Identifier] = Field(
        None, json_schema_extra={"nskey": "schema"}
    )
    name: str = Field(
        title="Title",
        description="The name of the activity.",
        max_length=150,
        json_schema_extra={"nskey": "schema"},
    )
    description: Optional[str] = Field(
        None,
        description="The description of the activity.",
        json_schema_extra={"nskey": "schema"},
    )
    startDate: Optional[datetime] = Field(None, json_schema_extra={"nskey": "schema"})
    endDate: Optional[datetime] = Field(None, json_schema_extra={"nskey": "schema"})

    # isPartOf: Optional["Activity"] = Field(None, json_schema_extra={"nskey": "schema"})
    # hasPart: Optional["Activity"] = Field(None, json_schema_extra={"nskey": "schema"})
    wasAssociatedWith: Optional[
        List[
            Annotated[
                Union[Person, Organization, Software, Agent],
                Field(discriminator="schemaKey"),
            ]
        ]
    ] = Field(None, json_schema_extra={"nskey": "prov"})
    used: Optional[List[Equipment]] = Field(
        None,
        description="A listing of equipment used for the activity.",
        json_schema_extra={"nskey": "prov"},
    )
    schemaKey: Literal["Activity", "Project", "Session", "PublishActivity"] = Field(
        "Activity", validate_default=True, json_schema_extra={"readOnly": True}
    )

    _ldmeta = {
        "rdfs:subClassOf": ["prov:Activity", "schema:Thing"],
        "nskey": DANDI_NSKEY,
    }


class Project(Activity):
    name: str = Field(
        title="Name of project",
        description="The name of the project that generated this Dandiset or asset.",
        max_length=150,
        json_schema_extra={"nskey": "schema"},
    )
    description: Optional[str] = Field(
        None,
        description="A brief description of the project.",
        json_schema_extra={"nskey": "schema"},
    )
    schemaKey: Literal["Project"] = Field(
        "Project", validate_default=True, json_schema_extra={"readOnly": True}
    )


class Session(Activity):
    name: str = Field(
        title="Name of session",
        description="The name of the logical session associated with the asset.",
        max_length=150,
        json_schema_extra={"nskey": "schema"},
    )
    description: Optional[str] = Field(
        None,
        description="A brief description of the session.",
        json_schema_extra={"nskey": "schema"},
    )
    schemaKey: Literal["Session"] = Field(
        "Session", validate_default=True, json_schema_extra={"readOnly": True}
    )


class PublishActivity(Activity):
    schemaKey: Literal["PublishActivity"] = Field(
        "PublishActivity", validate_default=True, json_schema_extra={"readOnly": True}
    )


class Locus(DandiBaseModel):
    identifier: Union[Identifier, List[Identifier]] = Field(
        description="Identifier for genotyping locus.",
        json_schema_extra={"nskey": "schema"},
    )
    locusType: Optional[str] = Field(None)
    schemaKey: Literal["Locus"] = Field(
        "Locus", validate_default=True, json_schema_extra={"readOnly": True}
    )
    _ldmeta = {"nskey": DANDI_NSKEY}


class Allele(DandiBaseModel):
    identifier: Union[Identifier, List[Identifier]] = Field(
        description="Identifier for genotyping allele.",
        json_schema_extra={"nskey": "schema"},
    )
    alleleSymbol: Optional[str] = Field(None)
    alleleType: Optional[str] = Field(None)
    schemaKey: Literal["Allele"] = Field(
        "Allele", validate_default=True, json_schema_extra={"readOnly": True}
    )
    _ldmeta = {"nskey": DANDI_NSKEY}


class GenotypeInfo(DandiBaseModel):
    locus: Locus = Field(description="Locus at which information was extracted.")
    alleles: List[Allele] = Field(description="Information about alleles at the locus.")
    wasGeneratedBy: Optional[List["Session"]] = Field(
        None,
        description="Information about session activity used to determine genotype.",
        json_schema_extra={"nskey": "prov"},
    )
    schemaKey: Literal["GenotypeInfo"] = Field(
        "GenotypeInfo", validate_default=True, json_schema_extra={"readOnly": True}
    )
    _ldmeta = {"nskey": DANDI_NSKEY}


class RelatedParticipant(DandiBaseModel):
    identifier: Optional[Identifier] = Field(
        None, json_schema_extra={"nskey": "schema"}
    )
    name: Optional[str] = Field(
        None,
        title="Name of the participant or subject",
        json_schema_extra={"nskey": "schema"},
    )
    url: Optional[AnyHttpUrl] = Field(
        None,
        title="URL of the related participant or subject",
        json_schema_extra={"nskey": "schema"},
    )
    relation: ParticipantRelationType = Field(
        title="Participant or subject relation",
        description="Indicates how the current participant or subject is related "
        "to the other participant or subject. This relation should "
        "satisfy: Participant/Subject <relation> relatedParticipant/Subject.",
        json_schema_extra={"nskey": DANDI_NSKEY},
    )
    schemaKey: Literal["RelatedParticipant"] = Field(
        "RelatedParticipant",
        validate_default=True,
        json_schema_extra={"readOnly": True},
    )

    _ldmeta = {
        "rdfs:subClassOf": ["schema:CreativeWork", "prov:Entity"],
        "rdfs:comment": "Another participant or subject related to the current "
        "participant or subject (e.g., another parent, sibling, child).",
        "nskey": DANDI_NSKEY,
    }


class Participant(DandiBaseModel):
    """Description about the Participant or Subject studied.

    The Participant or Subject can be any individual or synthesized Agent. The
    properties of the Participant or Subject refers to information at the timepoint
    when the Participant or Subject engaged in the production of data being described.
    """

    identifier: Identifier = Field(json_schema_extra={"nskey": "schema"})
    altName: Optional[List[Identifier]] = Field(
        None, json_schema_extra={"nskey": DANDI_NSKEY}
    )

    strain: Optional[StrainType] = Field(
        None,
        description="Identifier for the strain of the participant or subject.",
        json_schema_extra={"nskey": DANDI_NSKEY},
    )
    cellLine: Optional[Identifier] = Field(
        None,
        description="Cell line associated with the participant or subject.",
        json_schema_extra={"nskey": DANDI_NSKEY},
    )
    vendor: Optional[Organization] = Field(
        None, json_schema_extra={"nskey": DANDI_NSKEY}
    )
    age: Optional[PropertyValue] = Field(
        None,
        description="A representation of age using ISO 8601 duration. This "
        "should include a valueReference if anything other than "
        "date of birth is used.",
        json_schema_extra={"nskey": DANDI_NSKEY, "rangeIncludes": "schema:Duration"},
    )

    sex: Optional[SexType] = Field(
        None,
        description="Identifier for sex of the participant or subject if "
        "available. (e.g. from OBI)",
        json_schema_extra={"nskey": DANDI_NSKEY},
    )
    genotype: Optional[Union[List[GenotypeInfo], Identifier]] = Field(
        None,
        description="Genotype descriptor of participant or subject if available",
        json_schema_extra={"nskey": DANDI_NSKEY},
    )
    species: Optional[SpeciesType] = Field(
        None,
        description="An identifier indicating the taxonomic classification of "
        "the participant or subject.",
        json_schema_extra={"nskey": DANDI_NSKEY},
    )
    disorder: Optional[List[Disorder]] = Field(
        None,
        description="Any current diagnosed disease or disorder associated with "
        "the participant or subject.",
        json_schema_extra={"nskey": DANDI_NSKEY},
    )

    relatedParticipant: Optional[List[RelatedParticipant]] = Field(
        None,
        description="Information about related participants or subjects in a "
        "study or across studies.",
        json_schema_extra={"nskey": DANDI_NSKEY},
    )
    sameAs: Optional[List[Identifier]] = Field(
        None,
        description="An identifier to link participants or subjects across datasets.",
        json_schema_extra={"nskey": "schema"},
    )
    schemaKey: Literal["Participant"] = Field(
        "Participant", validate_default=True, json_schema_extra={"readOnly": True}
    )

    _ldmeta = {
        "rdfs:subClassOf": ["prov:Agent"],
        "rdfs:label": "Information about the participant or subject.",
        "nskey": DANDI_NSKEY,
    }


class BioSample(DandiBaseModel):
    """Description of the sample that was studied"""

    identifier: Identifier = Field(json_schema_extra={"nskey": "schema"})
    sampleType: SampleType = Field(
        description="Identifier for the sample characteristics (e.g., from OBI, Encode).",
        json_schema_extra={"nskey": DANDI_NSKEY},
    )
    assayType: Optional[List[AssayType]] = Field(
        None,
        description="Identifier for the assay(s) used (e.g., OBI).",
        json_schema_extra={"nskey": DANDI_NSKEY},
    )
    anatomy: Optional[List[Anatomy]] = Field(
        None,
        description="Identifier for what organ the sample belongs "
        "to. Use the most specific descriptor from sources such as UBERON.",
        json_schema_extra={"nskey": DANDI_NSKEY},
    )

    wasDerivedFrom: Optional[List["BioSample"]] = Field(
        None,
        description="Describes the hierarchy of sample derivation or aggregation.",
        json_schema_extra={"nskey": "prov"},
    )
    wasAttributedTo: Optional[List[Participant]] = Field(
        None,
        description="Participant(s) or Subject(s) associated with this sample.",
        json_schema_extra={"nskey": "prov"},
    )
    sameAs: Optional[List[Identifier]] = Field(
        None, json_schema_extra={"nskey": "schema"}
    )
    hasMember: Optional[List[Identifier]] = Field(
        None, json_schema_extra={"nskey": "prov"}
    )
    schemaKey: Literal["BioSample"] = Field(
        "BioSample", validate_default=True, json_schema_extra={"readOnly": True}
    )

    _ldmeta = {
        "rdfs:subClassOf": ["schema:Thing", "prov:Entity"],
        "rdfs:label": "Information about the biosample.",
        "nskey": DANDI_NSKEY,
    }


# This is mostly not needed at all since self-referencing models
# are automatically resolved by Pydantic in a pretty consistent way even in Pydantic V1
# https://docs.pydantic.dev/1.10/usage/postponed_annotations/#self-referencing-models
# and continue to be so in Pydantic V2
# https://docs.pydantic.dev/latest/concepts/postponed_annotations/#self-referencing-or-recursive-models
BioSample.model_rebuild()


class CommonModel(DandiBaseModel):
    schemaVersion: str = Field(
        default=DANDI_SCHEMA_VERSION,
        json_schema_extra={"readOnly": True, "nskey": "schema"},
    )
    name: Optional[str] = Field(
        None,
        title="Title",
        description="The name of the item.",
        max_length=150,
        json_schema_extra={"nskey": "schema"},
    )
    description: Optional[str] = Field(
        None,
        description="A description of the item.",
        json_schema_extra={"nskey": "schema"},
    )
    contributor: Optional[
        List[Annotated[Union[Person, Organization], Field(discriminator="schemaKey")]]
    ] = Field(
        None,
        title="Contributors",
        description="Contributors to this item: persons or organizations.",
        json_schema_extra={"nskey": "schema"},
    )
    about: Optional[
        List[
            Annotated[
                Union[Disorder, Anatomy, GenericType], Field(discriminator="schemaKey")
            ]
        ]
    ] = Field(
        None,
        title="Subject matter of the dataset",
        description="The subject matter of the content, such as disorders, brain anatomy.",
        json_schema_extra={"nskey": "schema"},
    )
    studyTarget: Optional[List[str]] = Field(
        None,
        description="Objectives or specific questions of the study.",
        json_schema_extra={"nskey": DANDI_NSKEY},
    )
    license: Optional[List[LicenseType]] = Field(
        None,
        description="Licenses associated with the item. DANDI only supports a "
        "subset of Creative Commons Licenses (creativecommons.org) "
        "applicable to datasets.",
        json_schema_extra={"nskey": "schema"},
    )
    protocol: Optional[List[AnyHttpUrl]] = Field(
        None,
        description="A list of persistent URLs describing the protocol (e.g. "
        "protocols.io, or other DOIs).",
        json_schema_extra={"nskey": DANDI_NSKEY},
    )
    ethicsApproval: Optional[List[EthicsApproval]] = Field(
        None, title="Ethics approvals", json_schema_extra={"nskey": DANDI_NSKEY}
    )
    keywords: Optional[List[str]] = Field(
        None,
        description="Keywords used to describe this content.",
        json_schema_extra={"nskey": "schema"},
    )
    acknowledgement: Optional[str] = Field(
        None,
        description="Any acknowledgments not covered by contributors or external resources.",
        json_schema_extra={"nskey": DANDI_NSKEY},
    )

    # Linking to this dandiset or the larger thing
    access: List[AccessRequirements] = Field(
        title="Access information",
        default_factory=lambda: [AccessRequirements(status=AccessType.OpenAccess)],
        json_schema_extra={"nskey": DANDI_NSKEY, "readOnly": True},
    )
    url: Optional[AnyHttpUrl] = Field(
        None,
        description="permalink to the item",
        json_schema_extra={"readOnly": True, "nskey": "schema"},
    )
    repository: Optional[AnyHttpUrl] = Field(
        # mypy doesn't like using a string as the default for an AnyHttpUrl
        # attribute, so we have to convert it to an AnyHttpUrl:
        (
            TypeAdapter(AnyHttpUrl).validate_python(DANDI_INSTANCE_URL)
            if DANDI_INSTANCE_URL is not None
            else None
        ),
        description="location of the item",
        json_schema_extra={"nskey": DANDI_NSKEY, "readOnly": True},
    )
    relatedResource: Optional[List[Resource]] = Field(
        None, json_schema_extra={"nskey": DANDI_NSKEY}
    )

    wasGeneratedBy: Optional[Sequence[Activity]] = Field(
        None, json_schema_extra={"nskey": "prov"}
    )
    schemaKey: str = Field(
        "CommonModel", validate_default=True, json_schema_extra={"readOnly": True}
    )


class Dandiset(CommonModel):
    """A body of structured information describing a DANDI dataset."""

    model_config = ConfigDict(extra="allow")

    @field_validator("contributor")
    @classmethod
    def contributor_musthave_contact(
        cls, values: List[Union[Person, Organization]]
    ) -> List[Union[Person, Organization]]:
        contacts = []
        for val in values:
            if val.roleName and RoleType.ContactPerson in val.roleName:
                contacts.append(val)
        if len(contacts) == 0:
            raise ValueError("At least one contributor must have role ContactPerson")
        return values

    id: str = Field(
        description="Uniform resource identifier",
        pattern=(
            rf"^({ID_PATTERN}|{ID_PATTERN.lower()}):\d{{6}}(/(draft|\d+\.\d+\.\d+))$"
        ),
        json_schema_extra={"readOnly": True},
    )

    identifier: DANDI = Field(
        title="Dandiset identifier",
        description="A Dandiset identifier that can be resolved by identifiers.org.",
        pattern=rf"^{ID_PATTERN}:\d{{6}}$",
        json_schema_extra={"readOnly": True, "nskey": "schema"},
    )
    name: str = Field(
        title="Dandiset title",
        description="A title associated with the Dandiset.",
        max_length=150,
        json_schema_extra={"nskey": "schema"},
    )
    description: str = Field(
        description="A description of the Dandiset",
        max_length=10000,
        json_schema_extra={"nskey": "schema"},
    )
    contributor: List[
        Annotated[Union[Person, Organization], Field(discriminator="schemaKey")]
    ] = Field(
        title="Dandiset contributors",
        description="People or Organizations that have contributed to this Dandiset.",
        json_schema_extra={"nskey": "schema"},
        min_length=1,
    )
    dateCreated: Optional[datetime] = Field(
        None,
        json_schema_extra={"nskey": "schema", "readOnly": True},
        title="Dandiset creation date and time.",
    )
    dateModified: Optional[datetime] = Field(
        None,
        json_schema_extra={"nskey": "schema", "readOnly": True},
        title="Last modification date and time.",
    )

    license: List[LicenseType] = Field(
        min_length=1,
        description="Licenses associated with the item. DANDI only supports a "
        "subset of Creative Commons Licenses (creativecommons.org) "
        "applicable to datasets.",
        json_schema_extra={"nskey": "schema"},
    )

    citation: str = Field(json_schema_extra={"readOnly": True, "nskey": "schema"})

    # From assets
    assetsSummary: AssetsSummary = Field(
        json_schema_extra={"nskey": DANDI_NSKEY, "readOnly": True}
    )

    # From server (requested by users even for drafts)
    manifestLocation: List[AnyHttpUrl] = Field(
        min_length=1, json_schema_extra={"nskey": DANDI_NSKEY, "readOnly": True}
    )

    version: str = Field(json_schema_extra={"nskey": "schema", "readOnly": True})

    wasGeneratedBy: Optional[Sequence[Project]] = Field(
        None,
        title="Associated projects",
        description="Project(s) that generated this Dandiset.",
        json_schema_extra={"nskey": "prov"},
    )

    schemaKey: Literal["Dandiset"] = Field(
        "Dandiset", validate_default=True, json_schema_extra={"readOnly": True}
    )

    _ldmeta = {
        "rdfs:subClassOf": ["schema:Dataset", "prov:Entity"],
        "rdfs:label": "Information about the dataset",
        "nskey": DANDI_NSKEY,
    }


class BareAsset(CommonModel):
    """Metadata used to describe an asset anywhere (local or server).

    Derived from C2M2 (Level 0 and 1) and schema.org
    """

    contentSize: ByteSizeJsonSchema = Field(json_schema_extra={"nskey": "schema"})
    encodingFormat: Union[AnyHttpUrl, str] = Field(
        title="File encoding format", json_schema_extra={"nskey": "schema"}
    )
    digest: Dict[DigestType, str] = Field(
        title="A map of dandi digests to their values",
        json_schema_extra={"nskey": DANDI_NSKEY},
    )
    path: str = Field(json_schema_extra={"nskey": DANDI_NSKEY})

    dateModified: Optional[datetime] = Field(
        None,
        json_schema_extra={"nskey": "schema"},
        title="Asset (file or metadata) modification date and time",
    )
    blobDateModified: Optional[datetime] = Field(
        None,
        json_schema_extra={"nskey": DANDI_NSKEY},
        title="Asset file modification date and time.",
    )
    # overload to restrict with max_items=1
    access: List[AccessRequirements] = Field(
        title="Access information",
        default_factory=lambda: [AccessRequirements(status=AccessType.OpenAccess)],
        json_schema_extra={"nskey": DANDI_NSKEY},
        max_length=1,
    )

    # this is from C2M2 level 1 - using EDAM vocabularies - in our case we would
    # need to come up with things for neurophys
    # TODO: waiting on input <https://github.com/dandi/dandi-cli/pull/226>
    dataType: Optional[AnyHttpUrl] = Field(
        None, json_schema_extra={"nskey": DANDI_NSKEY}
    )

    sameAs: Optional[List[AnyHttpUrl]] = Field(
        None, json_schema_extra={"nskey": "schema"}
    )

    # TODO
    approach: Optional[List[ApproachType]] = Field(
        None, json_schema_extra={"readOnly": True, "nskey": DANDI_NSKEY}
    )
    measurementTechnique: Optional[List[MeasurementTechniqueType]] = Field(
        None, json_schema_extra={"readOnly": True, "nskey": "schema"}
    )
    variableMeasured: Optional[List[PropertyValue]] = Field(
        None, json_schema_extra={"readOnly": True, "nskey": "schema"}
    )

    wasDerivedFrom: Optional[List[BioSample]] = Field(
        None, json_schema_extra={"nskey": "prov"}
    )
    wasAttributedTo: Optional[List[Participant]] = Field(
        None,
        description="Associated participant(s) or subject(s).",
        json_schema_extra={"nskey": "prov"},
    )
    wasGeneratedBy: Optional[List[Union[Session, Project, Activity]]] = Field(
        None,
        title="Name of the session, project or activity.",
        description="Describe the session, project or activity that generated this asset.",
        json_schema_extra={"nskey": "prov"},
    )

    # Bare asset is to be just Asset.
    schemaKey: Literal["Asset"] = Field(
        "Asset", validate_default=True, json_schema_extra={"readOnly": True}
    )

    _ldmeta = {
        "rdfs:subClassOf": ["schema:CreativeWork", "prov:Entity"],
        "rdfs:label": "Information about the asset",
        "nskey": DANDI_NSKEY,
    }

    @field_validator("digest")
    @classmethod
    def digest_check(
        cls, v: Dict[DigestType, str], info: ValidationInfo
    ) -> Dict[DigestType, str]:
        values = info.data
        if values.get("encodingFormat") == "application/x-zarr":
            if DigestType.dandi_zarr_checksum not in v:
                raise ValueError("A zarr asset must have a zarr checksum.")
            if v.get(DigestType.dandi_etag):
                raise ValueError("Digest cannot have both etag and zarr checksums.")
            digest = v[DigestType.dandi_zarr_checksum]
            try:
                chksum = ZarrDirectoryDigest.parse(digest)
            except InvalidZarrChecksum:
                raise ValueError(
                    "Digest must have an appropriate dandi-zarr-checksum value."
                    f"  Got {digest}"
                )
            zarr_size = chksum.size
            content_size = values.get("contentSize")
            if content_size != zarr_size:
                raise ValueError(
                    f"contentSize {content_size} is not equal to the checksum size {zarr_size}."
                )
        else:
            if DigestType.dandi_etag not in v:
                raise ValueError("A non-zarr asset must have a dandi-etag.")
            if v.get(DigestType.dandi_zarr_checksum):
                raise ValueError("Digest cannot have both etag and zarr checksums.")
            digest = v[DigestType.dandi_etag]
            if not re.fullmatch(DandiETag.REGEX, digest):
                raise ValueError(
                    f"Digest must have an appropriate dandi-etag value. "
                    f"Got {digest}"
                )
        return v


class Asset(BareAsset):
    """Metadata used to describe an asset on the server."""

    # all of the following are set by server
    id: str = Field(
        json_schema_extra={"readOnly": True}, description="Uniform resource identifier."
    )
    identifier: UUID4 = Field(json_schema_extra={"readOnly": True, "nskey": "schema"})
    contentUrl: List[AnyHttpUrl] = Field(
        json_schema_extra={"readOnly": True, "nskey": "schema"}
    )


class Publishable(DandiBaseModel):
    publishedBy: Union[AnyHttpUrl, PublishActivity] = Field(
        description="The URL should contain the provenance of the publishing process.",
        json_schema_extra={"readOnly": True, "nskey": DANDI_NSKEY},
    )
    datePublished: datetime = Field(
        json_schema_extra={"readOnly": True, "nskey": "schema"}
    )
    schemaKey: Literal["Publishable", "Dandiset", "Asset"] = Field(
        "Publishable", validate_default=True, json_schema_extra={"readOnly": True}
    )


_doi_field_kwargs: dict[str, Any] = {
    "title": "DOI",
    "json_schema_extra": {"readOnly": True, "nskey": DANDI_NSKEY},
}
if DANDI_DOI_PATTERN is not None:
    _doi_field_kwargs["pattern"] = DANDI_DOI_PATTERN
else:
    _doi_field_kwargs["default"] = ""
    # restricting the value to empty string to indicate that there is no DOI
    _doi_field_kwargs["pattern"] = r"^$"


class PublishedDandiset(Dandiset, Publishable):
    id: str = Field(
        description="Uniform resource identifier.",
        pattern=DANDI_PUBID_PATTERN,
        json_schema_extra={"readOnly": True},
    )
    doi: str = Field(**_doi_field_kwargs)
    """
    The DOI of the published Dandiset

    The value of the empty string indicates that there is no DOI for the published
    Dandiset.
    """

    url: AnyHttpUrl = Field(
        description="Permalink to the Dandiset.",
        json_schema_extra={"readOnly": True, "nskey": "schema"},
    )

    schemaKey: Literal["Dandiset"] = Field(
        "Dandiset", validate_default=True, json_schema_extra={"readOnly": True}
    )

    @field_validator("assetsSummary")
    @classmethod
    def check_filesbytes(cls, values: AssetsSummary) -> AssetsSummary:
        if values.numberOfBytes == 0 or values.numberOfFiles == 0:
            raise ValueError(
                "A Dandiset containing no files or zero bytes is not publishable"
            )
        return values

    @field_validator("url")
    @classmethod
    def check_url(cls, url: AnyHttpUrl) -> AnyHttpUrl:
        if not re.match(PUBLISHED_VERSION_URL_PATTERN, str(url)):
            raise ValueError(
                f'string does not match regex "{PUBLISHED_VERSION_URL_PATTERN}"'
            )
        return url


class PublishedAsset(Asset, Publishable):
    id: str = Field(
        description="Uniform resource identifier.",
        pattern=ASSET_UUID_PATTERN,
        json_schema_extra={"readOnly": True},
    )

    schemaKey: Literal["Asset"] = Field(
        "Asset", validate_default=True, json_schema_extra={"readOnly": True}
    )

    @field_validator("digest")
    @classmethod
    def digest_sha256check(
        cls, v: Dict[DigestType, str], info: ValidationInfo
    ) -> Dict[DigestType, str]:
        values = info.data
        if values.get("encodingFormat") != "application/x-zarr":
            if DigestType.sha2_256 not in v:
                raise ValueError("A non-zarr asset must have a sha2_256.")
            digest = v[DigestType.sha2_256]
            if not re.fullmatch(SHA256_PATTERN, digest):
                raise ValueError(
                    f"Digest must have an appropriate sha2_256 value. Got {digest}"
                )
        return v


def get_schema_version() -> str:
    return DANDI_SCHEMA_VERSION<|MERGE_RESOLUTION|>--- conflicted
+++ resolved
@@ -170,16 +170,6 @@
     ror = f"{DANDI_NSKEY}:ror"
     dandi = f"{DANDI_NSKEY}:dandi"
     rrid = f"{DANDI_NSKEY}:rrid"
-<<<<<<< HEAD
-
-
-class LicenseType(Enum):
-    """An enumeration of supported licenses"""
-
-    CC0_10 = "spdx:CC0-1.0"
-    CC_BY_40 = "spdx:CC-BY-4.0"
-=======
->>>>>>> 03617c69
 
 
 class RelationType(Enum):
