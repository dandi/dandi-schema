--- conflicted
+++ resolved
@@ -1,13 +1,7 @@
 import enum
 from enum import Enum
-<<<<<<< HEAD
 from inspect import isclass
-import sys
-from typing import Any, Dict, List, Optional, Type, Union
-=======
-import json
 from typing import Any, Dict, List, Literal, Optional, Type, Union
->>>>>>> 36753193
 
 import pydantic
 from pydantic import Field, ValidationError
