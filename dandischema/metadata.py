from copy import deepcopy
<<<<<<< HEAD
from enum import Enum
from inspect import isclass
=======
from functools import lru_cache
>>>>>>> fcd0ba89
import json
from pathlib import Path
from typing import Any, Dict, Iterable, Optional, TypeVar, Union, cast, get_args

import jsonschema
import pydantic
import requests

from .consts import (
    ALLOWED_INPUT_SCHEMAS,
    ALLOWED_TARGET_SCHEMAS,
    ALLOWED_VALIDATION_SCHEMAS,
    DANDI_SCHEMA_VERSION,
)
from .exceptions import JsonschemaValidationError, PydanticValidationError
from . import models
from .utils import (
    TransitionalGenerateJsonSchema,
    _ensure_newline,
    strip_top_level_optional,
    version2tuple,
)

schema_map = {
    "Dandiset": "dandiset.json",
    "PublishedDandiset": "published-dandiset.json",
    "Asset": "asset.json",
    "PublishedAsset": "published-asset.json",
}


def generate_context() -> dict:
    import pydantic

    field_preamble = {
        "@version": 1.1,
        "dandi": "http://schema.dandiarchive.org/",
        "dcite": "http://schema.dandiarchive.org/datacite/",
        "dandiasset": "http://dandiarchive.org/asset/",
        "DANDI": "http://dandiarchive.org/dandiset/",
        "dct": "http://purl.org/dc/terms/",
        "owl": "http://www.w3.org/2002/07/owl#",
        "rdf": "http://www.w3.org/1999/02/22-rdf-syntax-ns#",
        "rdfa": "http://www.w3.org/ns/rdfa#",
        "rdfs": "http://www.w3.org/2000/01/rdf-schema#",
        "schema": "http://schema.org/",
        "xsd": "http://www.w3.org/2001/XMLSchema#",
        "skos": "http://www.w3.org/2004/02/skos/core#",
        "prov": "http://www.w3.org/ns/prov#",
        "pav": "http://purl.org/pav/",
        "nidm": "http://purl.org/nidash/nidm#",
        "uuid": "http://uuid.repronim.org/",
        "rs": "http://schema.repronim.org/",
        "RRID": "https://scicrunch.org/resolver/RRID:",
        "ORCID": "https://orcid.org/",
        "ROR": "https://ror.org/",
        "PATO": "http://purl.obolibrary.org/obo/PATO_",
        "spdx": "http://spdx.org/licenses/",
    }
    fields: Dict[str, Any] = {}
    for val in dir(models):
        klass = getattr(models, val)
        if not isclass(klass) or not issubclass(klass, pydantic.BaseModel):
            continue
        if hasattr(klass, "_ldmeta"):
            if "nskey" in klass._ldmeta.default:
                name = klass.__name__
                fields[name] = f'{klass._ldmeta.default["nskey"]}:{name}'
        for name, field in klass.model_fields.items():
            if name == "id":
                fields[name] = "@id"
            elif name == "schemaKey":
                fields[name] = "@type"
            elif name == "digest":
                fields[name] = "@nest"
            elif name not in fields:
                if (
                    isinstance(field.json_schema_extra, dict)
                    and "nskey" in field.json_schema_extra
                ):
                    fields[name] = {
                        "@id": cast(str, field.json_schema_extra["nskey"]) + ":" + name
                    }
                else:
                    fields[name] = {"@id": "dandi:" + name}

                # The annotation without the top-level optional
                stripped_annotation = strip_top_level_optional(field.annotation)

                # Using stringification to detect present of list in annotation is not
                # ideal, but it works for now. A better solution should be used in the
                # future.
                if "list" in str(stripped_annotation).lower():
                    fields[name]["@container"] = "@set"

                    # Handle the case where the type of the element of a list is
                    # an Enum type
                    type_args = get_args(stripped_annotation)
                    if (
                        len(type_args) == 1
                        and isclass(type_args[0])
                        and issubclass(type_args[0], Enum)
                    ):
                        fields[name]["@type"] = "@id"

                if name == "contributor":
                    fields[name]["@container"] = "@list"
                if (
                    isclass(stripped_annotation)
                    and issubclass(stripped_annotation, Enum)
                    or name in ["url", "hasMember"]
                ):
                    fields[name]["@type"] = "@id"

    for item in models.DigestType:
        fields[item.value] = {"@id": item.value, "@nest": "digest"}
    fields["Dandiset"] = "dandi:Dandiset"
    fields["Asset"] = "dandi:Asset"
    fields = {k: fields[k] for k in sorted(fields)}
    field_preamble.update(**fields)
    return {"@context": field_preamble}


def publish_model_schemata(releasedir: Union[str, Path]) -> Path:
    version = models.get_schema_version()
    vdir = Path(releasedir, version)
    vdir.mkdir(exist_ok=True, parents=True)
    for class_, filename in schema_map.items():
        (vdir / filename).write_text(
            _ensure_newline(
                json.dumps(
                    getattr(models, class_).model_json_schema(
                        schema_generator=TransitionalGenerateJsonSchema
                    ),
                    indent=2,
                )
            )
        )
    (vdir / "context.json").write_text(
        _ensure_newline(json.dumps(generate_context(), indent=2))
    )
    return vdir


def _validate_obj_json(data: dict, schema: dict, missing_ok: bool = False) -> None:
    validator: Union[jsonschema.Draft202012Validator, jsonschema.Draft7Validator]

    if version2tuple(data["schemaVersion"]) >= version2tuple("0.6.5"):
        # schema version 0.7.0 and above is produced with Pydantic V2
        # which is compliant with JSON Schema Draft 2020-12
        validator = jsonschema.Draft202012Validator(
            schema, format_checker=jsonschema.Draft202012Validator.FORMAT_CHECKER
        )
    else:
        validator = jsonschema.Draft7Validator(
            schema, format_checker=jsonschema.Draft7Validator.FORMAT_CHECKER
        )

    error_list = []
    for error in sorted(validator.iter_errors(data), key=str):
        if missing_ok and "is a required property" in error.message:
            continue
        error_list.append(error)
    if error_list:
        raise JsonschemaValidationError(error_list)


def _validate_dandiset_json(data: dict, schema_dir: Union[str, Path]) -> None:
    with Path(schema_dir, "dandiset.json").open() as fp:
        schema = json.load(fp)
    _validate_obj_json(data, schema)


def _validate_asset_json(data: dict, schema_dir: Union[str, Path]) -> None:
    with Path(schema_dir, "asset.json").open() as fp:
        schema = json.load(fp)
    _validate_obj_json(data, schema)


@lru_cache
def _get_schema(schema_version: str, schema_name: str) -> Any:
    return requests.get(
        "https://raw.githubusercontent.com/dandi/schema/"
        f"master/releases/{schema_version}/{schema_name}"
    ).json()


def validate(
    obj: dict,
    schema_version: Optional[str] = None,
    schema_key: Optional[str] = None,
    missing_ok: bool = False,
    json_validation: bool = False,
) -> None:
    """Validate object using pydantic

    Parameters
    ----------
    schema_version: str, optional
      Version of schema to validate against.  If not specified, the schema
      version specified in `schemaVersion` attribute of object will be used,
      and if not present - our current DANDI_SCHEMA_VERSION
    schema_key: str, optional
      Name of the schema key to be used, if not specified, `schemaKey` of the
      object will be consulted
    missing_ok: bool, optional
      This flag allows checking if all fields have appropriate values but ignores
      missing fields. A `ValueError` is raised with the list of all errors.
    json_validation: bool, optional
      If set to True, `obj` is first validated against the corresponding jsonschema.

     Returns
     -------
     None

     Raises
     --------
     ValueError:
       if no schema_key is provided and object doesn't provide schemaKey or
       is missing properly formatted values
     ValidationError
       if obj fails validation
    """
    schema_key = schema_key or obj.get("schemaKey")
    if schema_key is None:
        raise ValueError("Provided object has no known schemaKey")
    schema_version = schema_version or obj.get("schemaVersion")
    if schema_version not in ALLOWED_VALIDATION_SCHEMAS and schema_key in schema_map:
        raise ValueError(
            f"Metadata version {schema_version} is not allowed. "
            f"Allowed are: {', '.join(ALLOWED_VALIDATION_SCHEMAS)}."
        )
    if json_validation:
        if schema_version == DANDI_SCHEMA_VERSION:
            klass = getattr(models, schema_key)
            schema = klass.model_json_schema(
                schema_generator=TransitionalGenerateJsonSchema
            )
        else:
            if schema_key not in schema_map:
                raise ValueError(
                    "Only dandisets and assets can be validated "
                    "using json schema for older versions"
                )
            schema = _get_schema(schema_version, schema_map[schema_key])
        _validate_obj_json(obj, schema, missing_ok)
    klass = getattr(models, schema_key)
    try:
        klass(**obj)
    except pydantic.ValidationError as exc:
        messages = []
        for el in exc.errors():
            if not missing_ok or el["type"] != "missing":
                messages.append(el)
        if messages:
            raise PydanticValidationError(messages)  # type: ignore[arg-type]


def migrate(
    obj: dict,
    to_version: Optional[str] = DANDI_SCHEMA_VERSION,
    skip_validation: bool = False,
) -> dict:
    """Migrate dandiset metadata object to new schema"""
    obj = deepcopy(obj)
    if len(ALLOWED_TARGET_SCHEMAS) > 1:
        raise NotImplementedError(
            "ATM code below supports migration to current version only"
        )
    if to_version not in ALLOWED_TARGET_SCHEMAS:
        raise ValueError(f"Current target schemas: {ALLOWED_TARGET_SCHEMAS}.")
    schema_version = obj.get("schemaVersion")
    if schema_version == DANDI_SCHEMA_VERSION:
        return obj
    if schema_version not in ALLOWED_INPUT_SCHEMAS:
        raise ValueError(f"Current input schemas supported: {ALLOWED_INPUT_SCHEMAS}.")
    if version2tuple(schema_version) > version2tuple(to_version):
        raise ValueError(f"Cannot migrate from {schema_version} to lower {to_version}.")
    if not (skip_validation):
        schema = _get_schema(schema_version, "dandiset.json")
        _validate_obj_json(obj, schema)
    if version2tuple(schema_version) < version2tuple("0.6.0"):
        for val in obj.get("about", []):
            if "schemaKey" not in val:
                if "identifier" in val and "UBERON" in val["identifier"]:
                    val["schemaKey"] = "Anatomy"
                else:
                    raise ValueError("Cannot auto migrate. SchemaKey missing")
        for val in obj.get("access", []):
            if "schemaKey" not in val:
                val["schemaKey"] = "AccessRequirements"
        for resource in obj.get("relatedResource", []):
            resource["schemaKey"] = "Resource"
        if "schemaKey" not in obj["assetsSummary"]:
            obj["assetsSummary"]["schemaKey"] = "AssetsSummary"
        if "schemaKey" not in obj:
            obj["schemaKey"] = "Dandiset"
        obj["schemaVersion"] = to_version
    return obj


_stats_var_type = TypeVar("_stats_var_type", int, list)
_stats_type = Dict[str, _stats_var_type]


def _get_samples(value: dict, stats: _stats_type, hierarchy: Any) -> _stats_type:
    if "sampleType" in value:
        sampletype = value["sampleType"]["name"]
        obj = value["identifier"].replace("_", "-")
        if obj not in stats[sampletype]:
            stats[sampletype].append(obj)
    if "wasDerivedFrom" in value:
        for entity in value["wasDerivedFrom"]:
            if entity.get("schemaKey") == "BioSample":
                stats = _get_samples(entity, stats, hierarchy)
                break
    return stats


def _add_asset_to_stats(assetmeta: Dict[str, Any], stats: _stats_type) -> None:
    """Add information about asset to the `stats` dict (to populate AssetsSummary)"""
    if "schemaVersion" not in assetmeta:
        raise ValueError("Provided metadata has no schema version")
    schema_version = cast(str, assetmeta.get("schemaVersion"))
    if schema_version not in ALLOWED_INPUT_SCHEMAS:
        raise ValueError(
            f"Metadata version {schema_version} is not allowed. "
            f"Allowed are: {', '.join(ALLOWED_INPUT_SCHEMAS)}."
        )

    stats["numberOfBytes"] = stats.get("numberOfBytes", 0)
    stats["numberOfFiles"] = stats.get("numberOfFiles", 0)
    stats["numberOfBytes"] += assetmeta["contentSize"]
    stats["numberOfFiles"] += 1

    for key in ["approach", "measurementTechnique", "variableMeasured"]:
        stats_values = stats.get(key) or []
        for val in assetmeta.get(key) or []:
            if key == "variableMeasured":
                val = val["value"]
            if val not in stats_values:
                stats_values.append(val)
        stats[key] = stats_values

    stats["subjects"] = stats.get("subjects", [])
    stats["species"] = stats.get("species", [])
    for value in assetmeta.get("wasAttributedTo", []):
        if value.get("schemaKey") == "Participant":
            if "species" in value:
                if value["species"] not in stats["species"]:
                    stats["species"].append(value["species"])
            if value.get("identifier", None):
                subject = value["identifier"].replace("_", "-")
                if subject not in stats["subjects"]:
                    stats["subjects"].append(subject)

    hierarchy = ["cell", "slice", "tissuesample"]
    for val in hierarchy:
        stats[val] = stats.get(val, [])
    for value in assetmeta.get("wasDerivedFrom") or []:
        if value.get("schemaKey") == "BioSample":
            stats = _get_samples(value, stats, hierarchy)
            break

    for part in Path(assetmeta["path"]).name.split(".")[0].split("_"):
        if part.startswith("sub-"):
            subject = part.replace("sub-", "")
            if subject not in stats["subjects"]:
                stats["subjects"].append(subject)
        if part.startswith("sample-"):
            sample = part.replace("sample-", "")
            if sample not in stats["tissuesample"]:
                stats["tissuesample"].append(sample)

    stats["dataStandard"] = stats.get("dataStandard", [])
    if "nwb" in assetmeta["encodingFormat"]:
        if models.nwb_standard not in stats["dataStandard"]:
            stats["dataStandard"].append(models.nwb_standard)
    # TODO: RF assumption that any .json implies BIDS
    if set(Path(assetmeta["path"]).suffixes).intersection((".json", ".nii")):
        if models.bids_standard not in stats["dataStandard"]:
            stats["dataStandard"].append(models.bids_standard)


# TODO?: move/bind such helpers as .from_metadata or alike within
#        model classes themselves to centralize access to those constructors.
def aggregate_assets_summary(metadata: Iterable[Dict[str, Any]]) -> dict:
    """Given an iterable of metadata records produce AssetSummary"""
    stats: _stats_type = {}
    for meta in metadata:
        _add_asset_to_stats(meta, stats)

    stats["numberOfBytes"] = stats.get("numberOfBytes", 0)
    stats["numberOfFiles"] = stats.get("numberOfFiles", 0)
    stats["numberOfSubjects"] = len(stats.pop("subjects", [])) or None
    stats["numberOfSamples"] = (
        len(stats.pop("tissuesample", [])) + len(stats.pop("slice", []))
    ) or None
    stats["numberOfCells"] = len(stats.pop("cell", [])) or None
    return models.AssetsSummary(**stats).model_dump(mode="json", exclude_none=True)<|MERGE_RESOLUTION|>--- conflicted
+++ resolved
@@ -1,10 +1,7 @@
 from copy import deepcopy
-<<<<<<< HEAD
 from enum import Enum
+from functools import lru_cache
 from inspect import isclass
-=======
-from functools import lru_cache
->>>>>>> fcd0ba89
 import json
 from pathlib import Path
 from typing import Any, Dict, Iterable, Optional, TypeVar, Union, cast, get_args
