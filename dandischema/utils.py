from __future__ import annotations

import copy
import re
from typing import Any, Dict, Iterator, List, Union, cast, get_args, get_origin

from jsonschema import Draft7Validator, Draft202012Validator
from jsonschema.protocols import Validator as JsonschemaValidator
from jsonschema.validators import validator_for
from pydantic import ConfigDict, TypeAdapter
from pydantic.json_schema import GenerateJsonSchema, JsonSchemaMode, JsonSchemaValue
from pydantic_core import CoreSchema, core_schema

from .exceptions import JsonschemaValidationError

TITLE_CASE_LOWER = {
    "a",
    "an",
    "and",
    "as",
    "but",
    "by",
    "for",
    "in",
    "nor",
    "of",
    "on",
    "or",
    "the",
    "to",
    "with",
}


def name2title(name: str) -> str:
    # For use in autopopulating the titles of model schema fields
    words: List[str] = []
    for w in split_camel_case(name):
        w = w.lower()
        if w == "id" or w == "url":
            w = w.upper()
        elif not words or w not in TITLE_CASE_LOWER:
            w = w.capitalize()
        words.append(w)
    return " ".join(words)


def split_camel_case(s: str) -> Iterator[str]:
    last_start = 0
    # Don't split apart "ID":
    for m in re.finditer(r"(?<=I)[A-CE-Z]|(?<=[^I])[A-Z]", s):
        yield s[last_start : m.start()]
        last_start = m.start()
    if last_start < len(s):
        yield s[last_start:]


def version2tuple(ver: str) -> tuple[int, int, int]:
    """Convert version to numeric tuple"""
    if m := re.fullmatch(r"(\d+)\.(\d+)\.(\d+)", ver, flags=re.ASCII):
        return (int(m[1]), int(m[2]), int(m[3]))
    else:
        raise ValueError(r"Version must be well formed: \d+\.\d+\.\d+")


def _ensure_newline(obj: str) -> str:
    if not obj.endswith("\n"):
        return obj + "\n"
    return obj


class TransitionalGenerateJsonSchema(GenerateJsonSchema):
    """
    A transitional `GenerateJsonSchema` subclass that overrides the default behavior
    of the JSON schema generation in Pydantic V2 so that some aspects of the JSON
    schema generation process are the same as the behavior in Pydantic V1.
    """

    def generate(
        self, schema: CoreSchema, mode: JsonSchemaMode = "validation"
    ) -> JsonSchemaValue:
        json_schema = super().generate(schema, mode)

        # Set the `$schema` key with the schema dialect
        json_schema["$schema"] = self.schema_dialect

        return json_schema

    def nullable_schema(self, schema: core_schema.NullableSchema) -> JsonSchemaValue:
        # Override the default behavior for handling a schema that allows null values
        # With this override, `Optional` fields will not be indicated
        # as accepting null values in the JSON schema. This behavior is the one
        # exhibited in Pydantic V1.

        return self.generate_inner(schema["schema"])


def strip_top_level_optional(type_: Any) -> Any:
    """
    When given a generic type, this function returns a type that is the given type without
    the top-level `Optional`. If the given type is not an `Optional`, then the given
    type is returned.

    :param type_: The type to strip the top-level `Optional` from
    :return: The given type without the top-level `Optional`

    Note: This function considers a top-level `Optional` being a `Union` of two types,
          with one of these types being the `NoneType`.
    """
    origin = get_origin(type_)
    args = get_args(type_)
    if origin is Union and len(args) == 2 and type(None) in args:
        # `type_` is an Optional
        for arg in args:
            if arg is not type(None):
                return arg
        else:
            # The execution should never reach this point for
            # the args for a Union are always distinct
            raise ValueError("Optional type does not have a non-None type")
    else:
        # `type_` is not an Optional
        return type_


def sanitize_value(value: str, field: str = "non-extension", sub: str = "-") -> str:
    """Replace all "non-compliant" characters with -

    Of particular importance is _ which we use, as in BIDS, to separate
    _key-value entries.  It is not sanitizing to BIDS level of clarity though.
    In BIDS only alphanumerics are allowed, and here we only replace some known
    to be offending symbols with `sub`.

    When `field` is not "extension", we also replace ".".

    Based on dandi.organize._sanitize_value.

    .. versionchanged:: 0.8.3

            ``sanitize_value`` added
    """
    value = re.sub(r"[_*\\/<>:|\"'?%@;,\s]", sub, value)
    if field != "extension":
        value = value.replace(".", sub)
    return value


def dandi_jsonschema_validator(schema: dict[str, Any]) -> JsonschemaValidator:
    """
    Create a JSON Schema validator appropriate for validating instances against the
    JSON schema of a DANDI model

    :param schema: The JSON schema of the DANDI model to validate against
    :return: The JSON schema validator
    :raises ValueError: If the schema does not have a 'schemaVersion' property that
        specifies the schema version with a 'default' field.
    :raises jsonschema.exceptions.SchemaError: If the JSON schema is invalid
    """
    if (
        "properties" not in schema
        or "schemaVersion" not in schema["properties"]
        or "default" not in schema["properties"]["schemaVersion"]
    ):
        msg = (
            "The schema must has a 'schemaVersion' property that specifies the schema "
            "version with a 'default' field."
        )
        raise ValueError(msg)

    default_validator_cls = cast(
        type[JsonschemaValidator],
        (
            Draft202012Validator
            # `"schemaVersion"` 0.6.5 and above is produced with Pydantic V2
            # which is compliant with JSON Schema Draft 2020-12
            if (
                version2tuple(schema["properties"]["schemaVersion"]["default"])
                >= version2tuple("0.6.5")
            )
            else Draft7Validator
        ),
    )

    return jsonschema_validator(
        schema, check_format=True, default_cls=default_validator_cls
    )


def jsonschema_validator(
    schema: dict[str, Any],
    *,
    check_format: bool,
    default_cls: type[JsonschemaValidator] | None = None,
) -> JsonschemaValidator:
    """
    Create a jsonschema validator appropriate for validating instances against a given
    JSON schema

    :param schema: The JSON schema to validate against
    :param check_format: Indicates whether to check the format against format
        specifications in the schema
    :param default_cls: The default JSON schema validator class to use to create the
        validator should the appropriate validator class cannot be determined based on
        the schema (by assessing the `$schema` property). If `None`, the class
        representing the latest JSON schema draft supported by the `jsonschema` package.
    :return: The JSON schema validator
    :raises jsonschema.exceptions.SchemaError: If the JSON schema is invalid
    """
    # Retrieve appropriate validator class for validating the given schema
    validator_cls: type[JsonschemaValidator] = (
        validator_for(schema, default_cls)
        if default_cls is not None
        else validator_for(schema)
    )

    # Ensure the schema is valid
    validator_cls.check_schema(schema)

    if check_format:
        # Return a validator with format checking enabled
        return validator_cls(schema, format_checker=validator_cls.FORMAT_CHECKER)

    # Return a validator with format checking disabled
    return validator_cls(schema)


def validate_json(instance: Any, validator: JsonschemaValidator) -> None:
    """
    Validate a data instance using a jsonschema validator

    :param instance: The data instance to validate
    :param validator: The JSON schema validator to use
    :raises JsonschemaValidationError: If the metadata instance is invalid, an instance
        of this exception containing a list of `jsonschema.exceptions.ValidationError`
        instances representing all the errors detected in the validation is raised
    """
    errs = sorted(validator.iter_errors(instance), key=str)

    if errs:
        raise JsonschemaValidationError(errs)


# Pydantic type adapter for a JSON object, which is of type `dict[str, Any]`
json_object_adapter = TypeAdapter(dict[str, Any], config=ConfigDict(strict=True))


def google_dataset_metadata(metadata: Dict[str, Any]) -> Dict[str, Any]:
    """
    Transform DANDI metadata to be compatible with Google Dataset Search.

    This function takes a DANDI metadata JSON-LD document and transforms it to ensure
    it passes the Google Dataset Search validator by adding or modifying required fields.

    Required properties for Google Dataset Search:
    - @type: Dataset
    - name: The name of the dataset
    - description: A description of the dataset
    - creator: The creator(s) of the dataset (with @type and name)
    - license: The license of the dataset
    - version: The version of the dataset
    - identifier: An identifier for the dataset (preferably a DOI)
    - keywords: Keywords describing the dataset

    Parameters
    ----------
    metadata : Dict[str, Any]
        The original DANDI metadata JSON-LD document

    Returns
    -------
    Dict[str, Any]
        The transformed metadata that is compatible with Google Dataset Search
    """
    # Make a deep copy to avoid modifying the original
    result = copy.deepcopy(metadata)

    # Append schema:Dataset to schemaKey
    if "schemaKey" in result:
        # If schemaKey is a string, convert it to a list
        if isinstance(result["schemaKey"], str):
            result["schemaKey"] = [result["schemaKey"], "schema:Dataset"]
        # If schemaKey is already a list, append to it
        elif isinstance(result["schemaKey"], list):
            if "schema:Dataset" not in result["schemaKey"]:
                result["schemaKey"].append("schema:Dataset")
        # Otherwise, set it directly
        else:
            result["schemaKey"] = ["schema:Dataset"]
    else:
        # If no schemaKey exists, create one
        result["schemaKey"] = ["schema:Dataset"]
<<<<<<< HEAD
    
    # Create schema:creator field from contributor if it doesn't exist
    if "schema:creator" not in result and "contributor" in result:
=======

    # Create creator field from contributor if it doesn't exist
    if "creator" not in result and "contributor" in result:
>>>>>>> 27a1f07a
        # Filter contributors with Author role
        authors = [
            contrib
            for contrib in result["contributor"]
            if contrib.get("roleName") and "dcite:Author" in contrib.get("roleName", [])
        ]

        # If no authors found, use all contributors
        creators = authors if authors else result["contributor"]

        # Format creators according to schema.org requirements
        result["schema:creator"] = []
        for person in creators:
            # Create a new creator object with updated schemaKey
            creator = {
                "schemaKey": (
                    "schema:Organization"
                    if person.get("schemaKey") == "Organization"
                    else "schema:Person"
                ),
                "name": person.get("name", ""),
            }

            # Add identifier if available (ORCID for Person, ROR for Organization)
            if person.get("identifier"):
                creator["identifier"] = person["identifier"]
<<<<<<< HEAD
            
            result["schema:creator"].append(creator)
    
=======

            result["creator"].append(creator)

>>>>>>> 27a1f07a
    # Update contributor schemaKey and remove roleName
    if "contributor" in result:
        updated_contributors = []
        for contributor in result["contributor"]:
            # Make a copy of the contributor
            updated_contributor = copy.deepcopy(contributor)

            # Update schemaKey if it exists
            if "schemaKey" in updated_contributor:
                if updated_contributor["schemaKey"] == "Person":
                    updated_contributor["schemaKey"] = "schema:Person"
                elif updated_contributor["schemaKey"] == "Organization":
                    updated_contributor["schemaKey"] = "schema:Organization"

            # Remove roleName if it exists
            if "roleName" in updated_contributor:
                del updated_contributor["roleName"]

            updated_contributors.append(updated_contributor)

        result["contributor"] = updated_contributors

    # Ensure license is properly formatted for schema.org
    if "license" in result:
        # Transform DANDI license format to schema.org format
        schema_licenses = []
        for license_type in result["license"]:
            # Extract the license identifier from the SPDX format
            if isinstance(license_type, str) and license_type.startswith("spdx:"):
                license_id = license_type.replace("spdx:", "")
                schema_licenses.append(f"https://spdx.org/licenses/{license_id}")
            else:
                schema_licenses.append(license_type)

        result["license"] = schema_licenses

    # Ensure version is present
    if "schemaVersion" in result and "version" not in result:
        result["version"] = result["schemaVersion"]

    # Ensure identifier is properly formatted (preferably as a DOI URL)
    if "identifier" in result and isinstance(result["identifier"], str):
        # If it's a DOI in the format "DANDI:123456", convert to a URL
        if result["identifier"].startswith("DANDI:"):
            dandiset_id = result["identifier"].replace("DANDI:", "")
            result["identifier"] = f"https://identifiers.org/DANDI:{dandiset_id}"

    # Generate keywords based on available metadata
    keywords = []

    # Add data standard as keywords
    if "assetsSummary" in result and "dataStandard" in result["assetsSummary"]:
        for std in result["assetsSummary"]["dataStandard"]:
            if "name" in std:
                keywords.append(std["name"])

    # Add species as keywords
    if "assetsSummary" in result and "species" in result["assetsSummary"]:
        for species in result["assetsSummary"]["species"]:
            if "name" in species:
                keywords.append(species["name"])

    # Add approach as keywords
    if "assetsSummary" in result and "approach" in result["assetsSummary"]:
        for approach in result["assetsSummary"]["approach"]:
            if "name" in approach:
                keywords.append(approach["name"])

    # Transform measurement technique into a list of strings and add as keywords
    if "assetsSummary" in result and "measurementTechnique" in result["assetsSummary"]:
        # Extract technique names for keywords
        for technique in result["assetsSummary"]["measurementTechnique"]:
            if "name" in technique:
                keywords.append(technique["name"])

        # Transform the measurementTechnique to a list of strings (names only)
        technique_names = []
        for technique in result["assetsSummary"]["measurementTechnique"]:
            if "name" in technique:
                technique_names.append(technique["name"])

        # Replace the original complex objects with just the names
        if technique_names:
            result["assetsSummary"]["measurementTechnique"] = technique_names

    # Add "neuroscience" as a default keyword for DANDI
    keywords.append("neuroscience")
    keywords.append("DANDI")

    # Add keywords to result if we generated any
    if keywords:
        if "keywords" not in result or not result["keywords"]:
            result["keywords"] = keywords
        else:
            # Add new keywords to existing ones, avoiding duplicates
            existing_keywords = result["keywords"]
            for keyword in keywords:
                if keyword not in existing_keywords:
                    existing_keywords.append(keyword)
            result["keywords"] = existing_keywords

    # Add datePublished if available
    if "datePublished" in result:
        # Ensure it's in the proper format
        result["datePublished"] = result["datePublished"]
    elif "dateCreated" in result:
        # Use dateCreated as a fallback
        result["datePublished"] = result["dateCreated"]

    return result<|MERGE_RESOLUTION|>--- conflicted
+++ resolved
@@ -289,15 +289,9 @@
     else:
         # If no schemaKey exists, create one
         result["schemaKey"] = ["schema:Dataset"]
-<<<<<<< HEAD
     
     # Create schema:creator field from contributor if it doesn't exist
     if "schema:creator" not in result and "contributor" in result:
-=======
-
-    # Create creator field from contributor if it doesn't exist
-    if "creator" not in result and "contributor" in result:
->>>>>>> 27a1f07a
         # Filter contributors with Author role
         authors = [
             contrib
@@ -324,15 +318,9 @@
             # Add identifier if available (ORCID for Person, ROR for Organization)
             if person.get("identifier"):
                 creator["identifier"] = person["identifier"]
-<<<<<<< HEAD
-            
+
             result["schema:creator"].append(creator)
     
-=======
-
-            result["creator"].append(creator)
-
->>>>>>> 27a1f07a
     # Update contributor schemaKey and remove roleName
     if "contributor" in result:
         updated_contributors = []
