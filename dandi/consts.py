--- conflicted
+++ resolved
@@ -92,15 +92,10 @@
         # may be https://github.com/dandi/dandi-publish/pull/71 would help
     ),
     "local-docker-tests": dandi_instance(
-<<<<<<< HEAD
-        # "http://localhost:8081", "http://localhost:8086", None
         "http://localhost:8081",
-        None,
-        None,  # TODO: https://github.com/dandi/dandi-cli/issues/170
+        "http://localhost:8086",
+        "http://localhost:8079",
         None,  # TODO: https://github.com/dandi/dandi-cli/issues/164
-=======
-        "http://localhost:8081", "http://localhost:8086", "http://localhost:8079"
->>>>>>> 1b68b14a
     ),
     "dandi": dandi_instance(
         "https://girder.dandiarchive.org",
